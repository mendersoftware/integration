--- conflicted
+++ resolved
@@ -5,11 +5,7 @@
     # monitor-client
     #
     mender-client:
-<<<<<<< HEAD
         image: registry.mender.io/mendersoftware/mender-monitor-qemu-commercial:mender-3.2.x
-=======
-        image: registry.mender.io/mendersoftware/mender-monitor-qemu-commercial:mender-master
->>>>>>> edc01ce6
         networks:
             - mender
         stdin_open: true
