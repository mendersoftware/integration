# This file lists software components that are part of a Mender release
# which are published with the global Mender product version. The versions here
# therefore point to the internal Git tags/branches. We keep this information as a
# docker-compose YAML file for parsing purposes.
services:

    #
    # backend open source services
    #
    mender-iot-manager:
        image: mendersoftware/iot-manager:staging

    #mender-deployments:
        #image: mendersoftware/deployments:master

    mender-gui:
        image: mendersoftware/gui:staging

    # mender-device-auth:
    #     image: mendersoftware/deviceauth:master

    #mender-inventory:
        #image: mendersoftware/inventory:master

    #mender-useradm:
        #image: mendersoftware/useradm:master

    mender-deviceconnect:
        image: mendersoftware/deviceconnect:staging

    mender-deviceconfig:
        image: mendersoftware/deviceconfig:staging

    mender-reporting:
        image: mendersoftware/reporting:staging

    #mender-workflows-server:
        #image: mendersoftware/workflows:master

    #mender-workflows-worker:
        #image: mendersoftware/workflows-worker:master

    mender-create-artifact-worker:
<<<<<<< HEAD
        image: mendersoftware/create-artifact-worker:staging
=======
        image: mendersoftware/create-artifact-worker:master

    #
    # client repositories - container and image names are placeholders
    #
    mender:
        image: mendersoftware/mender:master

    mender-connect:
        image: mendersoftware/mender-connect:master

    mender-configure-module:
        image: mendersoftware/mender-configure-module:master

    monitor-client:
        image: mendersoftware/monitor-client:master
>>>>>>> 6a24d7d3
<|MERGE_RESOLUTION|>--- conflicted
+++ resolved
@@ -41,11 +41,7 @@
         #image: mendersoftware/workflows-worker:master
 
     mender-create-artifact-worker:
-<<<<<<< HEAD
         image: mendersoftware/create-artifact-worker:staging
-=======
-        image: mendersoftware/create-artifact-worker:master
-
     #
     # client repositories - container and image names are placeholders
     #
@@ -53,11 +49,10 @@
         image: mendersoftware/mender:master
 
     mender-connect:
-        image: mendersoftware/mender-connect:master
+        image: mendersoftware/mender-connect:1.2.0
 
     mender-configure-module:
-        image: mendersoftware/mender-configure-module:master
+        image: mendersoftware/mender-configure-module:1.0.2
 
     monitor-client:
-        image: mendersoftware/monitor-client:master
->>>>>>> 6a24d7d3
+        image: mendersoftware/monitor-client:master