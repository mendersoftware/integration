version: '2.3'
services:
    mender-backend-tests-runner:
        image: mendersoftware/mender-test-containers:backend-integration-testing
        networks:
            - mender
        volumes:
            - ${INTEGRATION_PATH}/backend-tests/downloaded-tools/mender-artifact:/usr/local/bin/mender-artifact
            - ${INTEGRATION_PATH}/backend-tests/tests:/tests
            - ${INTEGRATION_PATH}/testutils:/testutils
            - /var/run/docker.sock:/var/run/docker.sock
        command: ${PYTEST_ARGS}
        environment:
            PYTHONPATH: "/testutils"
            PYTHONDONTWRITEBYTECODE: 1
            TESTS_IN_PARALLEL: ${TESTS_IN_PARALLEL}
            TENANTADM_STRIPE_API_KEY: ${STRIPE_API_KEY}
            GATEWAY_HOSTNAME: ${GATEWAY_HOSTNAME}
            AWS_ACCESS_KEY_ID: ${AWS_ACCESS_KEY_ID}
            AWS_SECRET_ACCESS_KEY: ${AWS_SECRET_ACCESS_KEY}
            AWS_DEFAULT_REGION: ${AWS_DEFAULT_REGION}
            AWS_EKS_CLUSTER_NAME: ${AWS_EKS_CLUSTER_NAME}
            AWS_IOTCORE_ACCESS_KEY_ID: ${AWS_IOTCORE_ACCESS_KEY_ID}
            AWS_IOTCORE_SECRET_ACCESS_KEY: ${AWS_IOTCORE_SECRET_ACCESS_KEY}
            AWS_IOTCORE_REGION: ${AWS_IOTCORE_REGION}
            AWS_IOTCORE_DEVICE_POLICY_NAME: ${AWS_IOTCORE_DEVICE_POLICY_NAME}
            AZURE_IOTHUB_CONNECTIONSTRING_B64: ${AZURE_IOTHUB_CONNECTIONSTRING_B64}
            AZURE_IOTHUB_MOCK: ${AZURE_IOTHUB_MOCK}
            GMAIL_ADDRESS: ${GMAIL_ADDRESS}
            GMAIL_PASSWORD: ${GMAIL_PASSWORD}
            K8S: ${K8S}
            SSH_PRIVATE_KEY: ${SSH_PRIVATE_KEY}
            AUDITLOGS_REV: ${AUDITLOGS_REV}
            DEPLOYMENTS_REV: ${DEPLOYMENTS_REV}
            DEPLOYMENTS_ENTERPRISE_REV: ${DEPLOYMENTS_ENTERPRISE_REV}
            DEVICEAUTH_REV: ${DEVICEAUTH_REV}
            DEVICEAUTH_ENTERPRISE_REV: ${DEVICEAUTH_ENTERPRISE_REV}
            DEVICECONFIG_REV: ${DEVICECONFIG_REV}
            DEVICECONNECT_REV: ${DEVICECONNECT_REV}
            DEVICEMONITOR_REV: ${DEVICEMONITOR_REV}
            INVENTORY_REV: ${INVENTORY_REV}
            INVENTORY_ENTERPRISE_REV: ${INVENTORY_ENTERPRISE_REV}
            TENANTADM_REV: ${TENANTADM_REV}
            USERADM_REV: ${USERADM_REV}
            USERADM_ENTERPRISE_REV: ${USERADM_ENTERPRISE_REV}
            WORKFLOWS_REV: ${WORKFLOWS_REV}
            WORKFLOWS_ENTERPRISE_REV: ${WORKFLOWS_ENTERPRISE_REV}
            IOT_MANAGER_REV: ${IOT_MANAGER_REV}
            REPORTING_REV: ${REPORTING_REV}

    mender-iot-manager:
<<<<<<< HEAD
        image: mendersoftware/iot-manager:staging
=======
>>>>>>> a3b8238f
        environment:
          IOT_MANAGER_DOMAIN_WHITELIST: "*.azure-devices.net *.iot.*.amazonaws.com mender-backend-tests-runner"

networks:
    mender:<|MERGE_RESOLUTION|>--- conflicted
+++ resolved
@@ -49,10 +49,6 @@
             REPORTING_REV: ${REPORTING_REV}
 
     mender-iot-manager:
-<<<<<<< HEAD
-        image: mendersoftware/iot-manager:staging
-=======
->>>>>>> a3b8238f
         environment:
           IOT_MANAGER_DOMAIN_WHITELIST: "*.azure-devices.net *.iot.*.amazonaws.com mender-backend-tests-runner"
 
