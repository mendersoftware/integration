# This file lists software components that are part of a Mender Open Source release
# which are published with the global Mender product version. The versions here
# therefore point to the internal Git tags/branches. We keep this information as a
# docker-compose YAML file for parsing purposes.
services:

    #
    # backend open source services
    #
<<<<<<< HEAD
    mender-azure-iot-manager:
        image: mendersoftware/azure-iot-manager:master

    mender-deployments:
        image: mendersoftware/deployments:master
=======

    #mender-deployments:
    #    image: mendersoftware/deployments:master
>>>>>>> 91f0c945

    mender-gui:
        image: mendersoftware/gui:staging

    mender-device-auth:
        image: mendersoftware/deviceauth:staging

    #mender-inventory:
        #image: mendersoftware/inventory:master

    #mender-useradm:
        #image: mendersoftware/useradm:master

    mender-deviceconnect:
        image: mendersoftware/deviceconnect:staging

    mender-deviceconfig:
        image: mendersoftware/deviceconfig:staging

    mender-reporting:
        image: mendersoftware/reporting:staging

    #mender-workflows-server:
        #image: mendersoftware/workflows:master

    #mender-workflows-worker:
        #image: mendersoftware/workflows-worker:master

    mender-create-artifact-worker:
        image: mendersoftware/create-artifact-worker:staging<|MERGE_RESOLUTION|>--- conflicted
+++ resolved
@@ -7,17 +7,11 @@
     #
     # backend open source services
     #
-<<<<<<< HEAD
     mender-azure-iot-manager:
         image: mendersoftware/azure-iot-manager:master
 
-    mender-deployments:
-        image: mendersoftware/deployments:master
-=======
-
     #mender-deployments:
     #    image: mendersoftware/deployments:master
->>>>>>> 91f0c945
 
     mender-gui:
         image: mendersoftware/gui:staging
