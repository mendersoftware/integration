--- conflicted
+++ resolved
@@ -150,15 +150,6 @@
     - mender-create-artifact-worker
     release_component: true
 
-<<<<<<< HEAD
-=======
-  auditlogs:
-    docker_image:
-    - auditlogs
-    docker_container:
-    - mender-auditlogs
-    release_component: true
-
   mtls-ambassador:
     docker_image:
     - mtls-ambassador
@@ -166,7 +157,6 @@
     - mtls-ambassador
     release_component: true
 
->>>>>>> ae0433d4
 docker_image:
   deployments:
     git:
@@ -322,15 +312,6 @@
     - mender-create-artifact-worker
     release_component: true
 
-<<<<<<< HEAD
-=======
-  auditlogs:
-    git:
-    - auditlogs
-    docker_container:
-    - mender-auditlogs
-    release_component: true
-
   mtls-ambassador:
     git:
     - mtls-ambassador
@@ -338,7 +319,6 @@
     - mtls-ambassador
     release_component: true
 
->>>>>>> ae0433d4
 docker_container:
   mender-deployments:
     git:
@@ -450,15 +430,6 @@
     - create-artifact-worker
     docker_image:
     - create-artifact-worker
-<<<<<<< HEAD
-=======
-    release_component: true
-
-  mender-auditlogs:
-    git:
-    - auditlogs
-    docker_image:
-    - auditlogs
     release_component: true
 
   mtls-ambassador:
@@ -466,5 +437,4 @@
     - mtls-ambassador
     docker_image:
     - mtls-ambassador
->>>>>>> ae0433d4
     release_component: true