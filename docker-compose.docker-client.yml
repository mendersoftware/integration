version: '2.1'
services:

    mender-client:
        # Needs to be built in mender client's test directory.
<<<<<<< HEAD
        image: mendersoftware/mender-client-docker:mender-master
=======
        image: mendersoftware/mender-client-docker:mender-3.3.0
>>>>>>> 3cd9c08a
        networks:
            - mender

networks:
    mender:<|MERGE_RESOLUTION|>--- conflicted
+++ resolved
@@ -3,11 +3,7 @@
 
     mender-client:
         # Needs to be built in mender client's test directory.
-<<<<<<< HEAD
-        image: mendersoftware/mender-client-docker:mender-master
-=======
         image: mendersoftware/mender-client-docker:mender-3.3.0
->>>>>>> 3cd9c08a
         networks:
             - mender
 
