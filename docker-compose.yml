version: '2.3'
services:

    #
    # mender-iot-manager
    #
    mender-iot-manager:
        image: mendersoftware/iot-manager:staging
        extends:
            file: common.yml
            service: mender-base
        networks:
            - mender
        depends_on:
            - mender-mongo
        labels:
            mender.healthcheck.path: "/api/internal/v1/iot-manager/health"

    #
    # mender-deployments
    #
    mender-deployments:
<<<<<<< HEAD
        image: registry.mender.io/mendersoftware/deployments-enterprise:staging
        environment:
            DEPLOYMENTS_REPORTING_ADDR: http://mender-reporting:8080
=======
        image: mendersoftware/deployments:mender-master
>>>>>>> a3b8238f
        extends:
            file: common.yml
            service: mender-base
        networks:
            - mender
        depends_on:
            - mender-mongo
        labels:
            mender.healthcheck.path: "/api/internal/v1/deployments/health"

    #
    # mender-gui
    #
    mender-gui:
        image: mendersoftware/gui:staging
        extends:
            file: common.yml
            service: mender-base
        networks:
            - mender
        environment:
            - GATEWAY_IP
            - INTEGRATION_VERSION
            - MENDER_ARTIFACT_VERSION
            - MENDER_VERSION
            - MENDER_DEB_PACKAGE_VERSION
            - HAVE_DEVICECONNECT=1
            - HAVE_DEVICECONFIG=1

    #
    # mender-api-gateway
    #
    mender-api-gateway:
        image: traefik:v2.10
        extends:
            file: common.yml
            service: mender-base
        # Enables the web UI and tells Traefik to listen to docker
        command:
            - --accesslog=true
            - --entrypoints.http.address=:80
            - --entrypoints.http.http.redirections.entryPoint.scheme=https
            - --entrypoints.http.http.redirections.entryPoint.to=https
            - --entrypoints.https.address=:443
            - --entryPoints.https.transport.respondingTimeouts.idleTimeout=7200
            - --entryPoints.https.transport.respondingTimeouts.readTimeout=7200
            - --entryPoints.https.transport.respondingTimeouts.writeTimeout=7200
            - --providers.file.directory=/etc/traefik/config
        volumes:
            # So that Traefik can listen to the Docker events
            - /var/run/docker.sock:/var/run/docker.sock:ro
            # Dynamic configuration files
            - ./config/traefik/traefik.yaml:/etc/traefik/config/traefik.yaml:ro
            - ./config/traefik/traefik.middlewares.yaml:/etc/traefik/config/traefik.middlewares.yaml:ro

        networks:
            - mender
        # critical - otherwise nginx may not detect
        # these servers and exits with 'upstream server not found'
        depends_on:
            - mender-device-auth
            - mender-gui
            - mender-useradm
            - mender-inventory

    #
    # mender-device-auth
    #
    mender-device-auth:
        image: registry.mender.io/mendersoftware/deviceauth-enterprise:staging
        environment:
            DEVICEAUTH_ORCHESTRATOR_ADDR: http://mender-workflows-server:8080/
        extends:
            file: common.yml
            service: mender-base
        networks:
            - mender
        depends_on:
            - mender-mongo
            - mender-workflows-server
        labels:
            mender.healthcheck.path: "/api/internal/v1/devauth/health"

    #
    # mender-inventory
    #
    mender-inventory:
        image: registry.mender.io/mendersoftware/inventory-enterprise:staging
        environment:
            INVENTORY_ORCHESTRATOR_ADDR: http://mender-workflows-server:8080/
        extends:
            file: common.yml
            service: mender-base
        networks:
            - mender
        depends_on:
            - mender-mongo
        labels:
            mender.healthcheck.path: "/api/internal/v1/inventory/health"

    #
<<<<<<< HEAD
    # mender-reporting
    #
    mender-reporting:
        image: mendersoftware/reporting:staging
        command: server --automigrate
        environment:
            REPORTING_OPENSEARCH_ADDRESSES: "http://mender-opensearch:9200"
        extends:
            file: common.yml
            service: mender-base
        networks:
            - mender
        depends_on:
            - mender-opensearch
        labels:
            mender.healthcheck.path: "/api/internal/v1/reporting/health"

    #
    # mender-reporting-indexer
    #
    mender-reporting-indexer:
        image: mendersoftware/reporting:staging
        command: indexer
        environment:
            REPORTING_OPENSEARCH_ADDRESSES: "http://mender-opensearch:9200"
        extends:
            file: common.yml
            service: mender-base
        networks:
            - mender
        depends_on:
            - mender-opensearch

    #
=======
>>>>>>> a3b8238f
    # mender-useradm
    #
    mender-useradm:
        image: registry.mender.io/mendersoftware/useradm-enterprise:staging
        extends:
            file: common.yml
            service: mender-base
        networks:
            - mender
        depends_on:
            - mender-mongo
        labels:
            mender.healthcheck.path: "/api/internal/v1/useradm/health"

    #
    # mender-workflows-server
    #
    mender-workflows-server:
        image: registry.mender.io/mendersoftware/workflows-enterprise:staging
        environment:
            WORKFLOWS_MONGO_URL: mongodb://mender-mongo:27017
        extends:
            file: common.yml
            service: mender-base
        networks:
            - mender
        depends_on:
            - mender-mongo
            - mender-nats
        labels:
            mender.healthcheck.path: "/health"

    #
    # mender-workflows-worker
    #
    mender-workflows-worker:
        image: registry.mender.io/mendersoftware/workflows-enterprise-worker:staging
        command: worker --excluded-workflows generate_artifact
        environment:
            WORKFLOWS_MONGO_URL: mongodb://mender-mongo:27017
            DEVICECONNECT_ADDR: "mender-deviceconnect:8080"
            HAVE_DEVICECONNECT: 1
            HAVE_DEVICECONFIG: 1
            DEVICECONFIG_ADDR: "mender-deviceconfig:8080"
        extends:
            file: common.yml
            service: mender-base
        networks:
            - mender
        depends_on:
            - mender-mongo
            - mender-nats

    #
    # mender-create-artifact-worker
    #
    mender-create-artifact-worker:
        image: mendersoftware/create-artifact-worker:staging
        extends:
            file: common.yml
            service: mender-base
        environment:
            - CREATE_ARTIFACT_DEPLOYMENTS_URL=http://mender-deployments:8080
        networks:
            - mender
        depends_on:
            - mender-mongo
            - mender-nats

    #
    # mender-deviceconnect
    #
    mender-deviceconnect:
        image: mendersoftware/deviceconnect:staging
        command: server --automigrate
        extends:
            file: common.yml
            service: mender-base
        networks:
            - mender
        depends_on:
            - mender-mongo
            - mender-nats
        environment:
            DEVICECONNECT_MONGO_URL: "mongodb://mender-mongo"
            DEVICECONNECT_NATS_URI: "nats://mender-nats:4222"
        labels:
            mender.healthcheck.path: "/api/internal/v1/deviceconnect/health"

    #
    # mender-deviceconfig
    #
    mender-deviceconfig:
        image: mendersoftware/deviceconfig:staging
        extends:
            file: common.yml
            service: mender-base
        networks:
            - mender
        depends_on:
            - mender-mongo
        command: server --automigrate
        labels:
            mender.healthcheck.path: "/api/internal/v1/deviceconfig/health"

    mender-mongo:
        image: mongo:5.0
        extends:
            file: common.yml
            service: mender-base
        networks:
            mender:
                aliases:
                    - mongo-tenantadm
                    - mongo-deployments
                    - mongo-device-auth
                    - mongo-inventory
                    - mongo-useradm
                    - mongo-workflows

    mender-nats:
        image: nats:2.7.4-scratch
        command: -js
        networks:
            - mender

networks:
    mender: null<|MERGE_RESOLUTION|>--- conflicted
+++ resolved
@@ -20,13 +20,7 @@
     # mender-deployments
     #
     mender-deployments:
-<<<<<<< HEAD
         image: registry.mender.io/mendersoftware/deployments-enterprise:staging
-        environment:
-            DEPLOYMENTS_REPORTING_ADDR: http://mender-reporting:8080
-=======
-        image: mendersoftware/deployments:mender-master
->>>>>>> a3b8238f
         extends:
             file: common.yml
             service: mender-base
@@ -128,43 +122,6 @@
             mender.healthcheck.path: "/api/internal/v1/inventory/health"
 
     #
-<<<<<<< HEAD
-    # mender-reporting
-    #
-    mender-reporting:
-        image: mendersoftware/reporting:staging
-        command: server --automigrate
-        environment:
-            REPORTING_OPENSEARCH_ADDRESSES: "http://mender-opensearch:9200"
-        extends:
-            file: common.yml
-            service: mender-base
-        networks:
-            - mender
-        depends_on:
-            - mender-opensearch
-        labels:
-            mender.healthcheck.path: "/api/internal/v1/reporting/health"
-
-    #
-    # mender-reporting-indexer
-    #
-    mender-reporting-indexer:
-        image: mendersoftware/reporting:staging
-        command: indexer
-        environment:
-            REPORTING_OPENSEARCH_ADDRESSES: "http://mender-opensearch:9200"
-        extends:
-            file: common.yml
-            service: mender-base
-        networks:
-            - mender
-        depends_on:
-            - mender-opensearch
-
-    #
-=======
->>>>>>> a3b8238f
     # mender-useradm
     #
     mender-useradm:
