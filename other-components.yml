--- conflicted
+++ resolved
@@ -11,11 +11,4 @@
         image: mendersoftware/mender-cli:1.7.0
 
     mender-connect:
-<<<<<<< HEAD
-        image: mendersoftware/mender-connect:1.2.0
-
-    mender-auth-azure-iot:
-        image: mendersoftware/mender-auth-azure-iot:master
-=======
-        image: mendersoftware/mender-connect:master
->>>>>>> 2deb2b04
+        image: mendersoftware/mender-connect:1.2.0