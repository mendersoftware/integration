--- conflicted
+++ resolved
@@ -206,13 +206,8 @@
     # mender-workflows-worker
     #
     mender-workflows-worker-2:
-<<<<<<< HEAD
-        image: mendersoftware/workflows-worker:mender-master
+        image: mendersoftware/workflows-worker:staging
         command: worker --automigrate --excluded-workflows generate_artifact
-=======
-        image: mendersoftware/workflows-worker:staging
-        command: worker --excluded-workflows generate_artifact
->>>>>>> ca48a5cc
         environment:
             WORKFLOWS_MONGO_URL: mongodb://mender-mongo:27017
         extends:
