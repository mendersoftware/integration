# Copyright 2020 Northern.tech AS
#
#    Licensed under the Apache License, Version 2.0 (the "License");
#    you may not use this file except in compliance with the License.
#    You may obtain a copy of the License at
#
#        https://www.apache.org/licenses/LICENSE-2.0
#
#    Unless required by applicable law or agreed to in writing, software
#    distributed under the License is distributed on an "AS IS" BASIS,
#    WITHOUT WARRANTIES OR CONDITIONS OF ANY KIND, either express or implied.
#    See the License for the specific language governing permissions and
#    limitations under the License.

import os
import shutil
import subprocess

from . import logger


class Artifacts:
    artifacts_tool_path = "mender-artifact"

    def reset(self):
        # Reset all temporary values.
        pass

    def make_rootfs_artifact(
        self,
        image,
        device_type,
        artifact_name,
        artifact_file_created,
        signed=False,
        scripts=[],
        global_flags="",
        version=None,
        depends={},
        provides={},
    ):
        signed_arg = ""

        if artifact_name.startswith("artifact_name="):
            artifact_name = artifact_name.split("=")[1]

        if signed:
            private_key = "../extra/signed-artifact-client-testing/private.key"
            assert os.path.exists(private_key), "private key for testing doesn't exist"
            signed_arg = "-k %s" % (private_key)

        cmd = "%s %s  write rootfs-image -f %s -t %s -n %s -o %s %s %s" % (
            self.artifacts_tool_path,
            global_flags,
            image,
            device_type,
            artifact_name,
            artifact_file_created.name,
            signed_arg,
            ("-v %d" % version) if version else "",
        )
        for script in scripts:
            cmd += " -s %s" % script

        for key, value in depends.items():
            cmd += " -d %s:%s" % (key, value)

        for key, value in provides.items():
            cmd += " -p %s:%s" % (key, value)

        logger.info("Running: " + cmd)
        subprocess.check_call(cmd, shell=True)

        return artifact_file_created.name

    def get_mender_conf(self, image):
        """
        Get the /etc/mender/mender.conf from the artifact rootfs as a
        python dictionary.
        """
        conf = {}

        output = subprocess.check_output(
<<<<<<< HEAD
            "debugfs -R 'cat /etc/mender/mender.conf' " + "%s" % image, shell=True,
        )
=======
            "debugfs -R 'cat /etc/mender/mender.conf' " + "%s" % image, shell=True
        ).decode()
>>>>>>> e7a0c190
        import json

        conf = json.loads(output)

        return conf

    def replace_mender_conf(self, image, conf):
        """
        Get the /etc/mender/mender.conf from the artifact rootfs as a
        python dictionary.
        """
        tmp_conf_dir = os.path.join(os.path.curdir, "tmp_conf")
        try:
            os.mkdir(tmp_conf_dir)
            tmp_conf_path = os.path.join(tmp_conf_dir, "mender.conf")
            import json

            with open(tmp_conf_path, "w") as f:
                json.dump(conf, f, indent=2, sort_keys=True)
            debugfs_cmd = (
                "cd /etc/mender/\n"
                + "rm mender.conf\n"
                + "write %s mender.conf\n" % tmp_conf_path
                + "close\n"
            )

            cmd = "cat << EOF | debugfs -w %s\n%sEOF\n" % (image, debugfs_cmd)
            retcode = subprocess.call(cmd, shell=True)
            if retcode != 0:
                logger.fatal("debugfs returned status code: %s." % retcode)
        finally:
            shutil.rmtree(tmp_conf_dir)
        return conf<|MERGE_RESOLUTION|>--- conflicted
+++ resolved
@@ -81,13 +81,8 @@
         conf = {}
 
         output = subprocess.check_output(
-<<<<<<< HEAD
             "debugfs -R 'cat /etc/mender/mender.conf' " + "%s" % image, shell=True,
-        )
-=======
-            "debugfs -R 'cat /etc/mender/mender.conf' " + "%s" % image, shell=True
         ).decode()
->>>>>>> e7a0c190
         import json
 
         conf = json.loads(output)
