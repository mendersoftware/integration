--- conflicted
+++ resolved
@@ -11,10 +11,7 @@
         image: mendersoftware/mender-cli:1.7.0
 
     mender-connect:
-<<<<<<< HEAD
         image: mendersoftware/mender-connect:1.2.0
-=======
-        image: mendersoftware/mender-connect:master
 
     mender-binary-delta:
         image: mendersoftware/mender-binary-delta:master
@@ -23,5 +20,4 @@
         image: mendersoftware/mender-convert:master
 
     mender-configure-module:
-        image: mendersoftware/mender-configure-module:master
->>>>>>> 00513b67
+        image: mendersoftware/mender-configure-module:master