--- conflicted
+++ resolved
@@ -219,14 +219,8 @@
 for suite in "${TEST_SUITES[@]}"; do
     case "$suite" in
         open)
-<<<<<<< HEAD
             echo "Skipping Open Source test suite for staging testing"
             continue
-=======
-            COMPOSE_FILES="$COMPOSE_FILES_OPEN"
-            PYTEST_FILTER="$PYTEST_FILTER_OPEN"
-            PYTEST_REPORT="$PYTEST_REPORT_OPEN"
->>>>>>> be8212f1
             ;;
         enterprise)
             COMPOSE_FILES="$COMPOSE_FILES_ENTERPRISE"
