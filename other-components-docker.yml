# This file lists software components, and their versions, that are part of a
# Mender release, have Docker containers, but are not part a default Mender
# installation (have no docker-compose file).
services:
    mtls-ambassador:
<<<<<<< HEAD
        image: registry.mender.io/mendersoftware/mtls-ambassador:mender-3.7.2
=======
        image: registry.mender.io/mendersoftware/mtls-ambassador:mender-master
    mender-gateway:
        image: registry.mender.io/mendersoftware/mender-gateway:mender-master
>>>>>>> 46a9207b
    mender-ci-workflows:
        image: mendersoftware/mender-ci-tools:mender-master
    mender-client:
        image: registry.mender.io/mendersoftware/mender-qemu-rofs-commercial:mender-3.7.2<|MERGE_RESOLUTION|>--- conflicted
+++ resolved
@@ -3,13 +3,9 @@
 # installation (have no docker-compose file).
 services:
     mtls-ambassador:
-<<<<<<< HEAD
-        image: registry.mender.io/mendersoftware/mtls-ambassador:mender-3.7.2
-=======
         image: registry.mender.io/mendersoftware/mtls-ambassador:mender-master
     mender-gateway:
         image: registry.mender.io/mendersoftware/mender-gateway:mender-master
->>>>>>> 46a9207b
     mender-ci-workflows:
         image: mendersoftware/mender-ci-tools:mender-master
     mender-client:
