#!/usr/bin/python
# Copyright 2017 Northern.tech AS
#
#    Licensed under the Apache License, Version 2.0 (the "License");
#    you may not use this file except in compliance with the License.
#    You may obtain a copy of the License at
#
#        https://www.apache.org/licenses/LICENSE-2.0
#
#    Unless required by applicable law or agreed to in writing, software
#    distributed under the License is distributed on an "AS IS" BASIS,
#    WITHOUT WARRANTIES OR CONDITIONS OF ANY KIND, either express or implied.
#    See the License for the specific language governing permissions and
#    limitations under the License.

from fabric.api import *
import pytest
from common import *
from common_setup import *
from helpers import Helpers
from common_update import common_update_procedure
from MenderAPI import adm, deploy, image
from mendertesting import MenderTesting

@pytest.mark.usefixtures("standard_setup_one_client_bootstrapped")
class TestDeploymentAborting(MenderTesting):

    def abort_deployment(self, abort_step=None, mender_performs_reboot=False):
        """
            Trigger a deployment, and cancel it within 15 seconds, make sure no deployment is performed.

            Args:
                mender_performs_reboot: if set to False, a manual reboot is performed and
                                            checks are performed.
                                        if set to True, wait until device is rebooted.
        """
        if not env.host_string:
            execute(self.abort_deployment,
                    abort_step=abort_step,
                    mender_performs_reboot=mender_performs_reboot,
                    hosts=get_mender_clients())
            return

        install_image=conftest.get_valid_image()
        expected_partition = Helpers.get_active_partition()
        expected_image_id = Helpers.yocto_id_installed_on_machine()
        with Helpers.RebootDetector() as reboot:
            deployment_id, _ = common_update_procedure(install_image, verify_status=False)

            if abort_step is not None:
                deploy.check_expected_statistics(deployment_id, abort_step, len(get_mender_clients()))
            deploy.abort(deployment_id)
            deploy.check_expected_statistics(deployment_id, "aborted", len(get_mender_clients()))

            # no deployment logs are sent by the client, is this expected?
            for d in adm.get_devices():
                deploy.get_logs(d["device_id"], deployment_id, expected_status=404)

<<<<<<< HEAD
            if not mender_performs_reboot:
                reboot.verify_reboot_not_performed()
                run("( sleep 10 ; reboot ) 2>/dev/null >/dev/null &")

            reboot.verify_reboot_performed()
=======
            if mender_performs_reboot:
                # If Mender performs reboot, we need to wait for it to reboot
                # back into the original filesystem.
                reboot.verify_reboot_performed(number_of_reboots=2)
            else:
                # Else we reboot ourselves, just to make sure that we have not
                # unintentionally switched to the new partition.
                reboot.verify_reboot_not_performed()
                run("( sleep 10 ; reboot ) 2>/dev/null >/dev/null &")
                reboot.verify_reboot_performed()
>>>>>>> 9ef38af5

        assert Helpers.get_active_partition() == expected_partition
        assert Helpers.yocto_id_installed_on_machine() == expected_image_id
        deploy.check_expected_status("finished", deployment_id)

    @MenderTesting.fast
    def test_deployment_abortion_instantly(self):
        self.abort_deployment()

    # Because the install step is over almost instantly, this test is very
    # fragile, it breaks at the slightest timing issue: MEN-1364
    @pytest.mark.skip
    @MenderTesting.fast
    def test_deployment_abortion_downloading(self):
        self.abort_deployment("downloading")

    @MenderTesting.fast
    def test_deployment_abortion_rebooting(self):
        self.abort_deployment("rebooting", mender_performs_reboot=True)

    @MenderTesting.slow
    def test_deployment_abortion_success(self):
        # maybe an acceptance test is enough for this check?

        if not env.host_string:
            execute(self.test_deployment_abortion_success,
                    hosts=get_mender_clients())
            return

        install_image = conftest.get_valid_image()
        with Helpers.RebootDetector() as reboot:
            deployment_id, _ = common_update_procedure(install_image)

            reboot.verify_reboot_performed()

        deploy.check_expected_statistics(deployment_id, "success", len(get_mender_clients()))
        deploy.abort_finished_deployment(deployment_id)
        deploy.check_expected_statistics(deployment_id, "success", len(get_mender_clients()))
        deploy.check_expected_status("finished", deployment_id)<|MERGE_RESOLUTION|>--- conflicted
+++ resolved
@@ -56,13 +56,6 @@
             for d in adm.get_devices():
                 deploy.get_logs(d["device_id"], deployment_id, expected_status=404)
 
-<<<<<<< HEAD
-            if not mender_performs_reboot:
-                reboot.verify_reboot_not_performed()
-                run("( sleep 10 ; reboot ) 2>/dev/null >/dev/null &")
-
-            reboot.verify_reboot_performed()
-=======
             if mender_performs_reboot:
                 # If Mender performs reboot, we need to wait for it to reboot
                 # back into the original filesystem.
@@ -73,7 +66,6 @@
                 reboot.verify_reboot_not_performed()
                 run("( sleep 10 ; reboot ) 2>/dev/null >/dev/null &")
                 reboot.verify_reboot_performed()
->>>>>>> 9ef38af5
 
         assert Helpers.get_active_partition() == expected_partition
         assert Helpers.yocto_id_installed_on_machine() == expected_image_id
