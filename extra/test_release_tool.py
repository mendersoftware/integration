# Copyright 2023 Northern.tech AS
#
#    Licensed under the Apache License, Version 2.0 (the "License");
#    you may not use this file except in compliance with the License.
#    You may obtain a copy of the License at
#
#        http://www.apache.org/licenses/LICENSE-2.0
#
#    Unless required by applicable law or agreed to in writing, software
#    distributed under the License is distributed on an "AS IS" BASIS,
#    WITHOUT WARRANTIES OR CONDITIONS OF ANY KIND, either express or implied.
#    See the License for the specific language governing permissions and
#    limitations under the License.

import os
import pathlib
import re
import shutil
import subprocess
import sys
from unittest.mock import patch

import pytest
import yaml
from release_tool import Component, docker_compose_files_list, main
from release_tool import git_to_buildparam

THIS_DIR = os.path.dirname(os.path.abspath(__file__))
RELEASE_TOOL = os.path.join(THIS_DIR, "release_tool.py")
INTEGRATION_DIR = os.path.normpath(os.path.join(THIS_DIR, ".."))

# Samples of the different "types" of repos for listing tests
SAMPLE_REPOS_BASE = ["deviceconnect", "gui", "tenantadm"]
SAMPLE_REPOS_BACKEND_OS = ["deployments", "inventory", "useradm", "deviceauth"]
SAMPLE_REPOS_BACKEND_ENT = [f"{repo}-enterprise" for repo in SAMPLE_REPOS_BACKEND_OS]
SAMPLE_REPOS_NON_BACKEND = [
    "mender-cli",
    "mender-artifact",
    "mender-convert",
    "mender",
    "mender-connect",
]
SAMPLE_REPOS_DEPRECATED = ["deviceadm", "mender-api-gateway-docker", "mender-conductor"]


@pytest.fixture(scope="session")
def is_staging():
    """Fixture to figure out if we are running the tests in staging branch

    Inspect git-versions.yml and ensure that the core OS repositories that have
    enterprise forks (i.e. deployments, inventory, and useradm) do not exist; as
    they shall exist only in git-versions-enterprise.yml.
    """

    non_staging_components = [
        "mender-deployments",
        "mender-inventory",
        "mender-useradm",
    ]
    with open(os.path.join(INTEGRATION_DIR, "git-versions.yml")) as fd:
        content = yaml.safe_load(fd)
        return not any(c in non_staging_components for c in content["services"])


@pytest.fixture(scope="session")
def is_master():
    """Fixture to figure out if we are running the tests in master branch
    """

    with open(os.path.join(INTEGRATION_DIR, "docker-compose.yml")) as fd:
        content = fd.read()
        assert "mendersoftware/gui:" in content
        return re.search("mendersoftware/gui:.*master", content)


def run_main_assert_result(capsys, args, expect=None):
    testargs = [RELEASE_TOOL] + args
    with patch.object(sys, "argv", testargs):
        main()

    # Reset to avoid cache for further calls
    Component.COMPONENT_MAPS = None

    captured = capsys.readouterr().out.strip()
    if expect is not None:
        assert captured == expect
    return captured


def test_version_of(capsys, is_master):
    if not is_master:
        pytest.skip("This test requires master tags in the docker-compose files.")

    # On a clean checkout, both will be master
    run_main_assert_result(capsys, ["--version-of", "gui"], "master")
    run_main_assert_result(
        capsys, ["--version-of", "gui", "--version-type", "docker"], "mender-master",
    )
    run_main_assert_result(
        capsys, ["--version-of", "gui", "--version-type", "git"], "master"
    )

    # Querying mender with version-type docker should error, since it maps to
    # multiple containers and we don't know which one to choose.
    run_main_assert_result(capsys, ["--version-of", "mender"], "master")
    with pytest.raises(Exception):
        run_main_assert_result(
            capsys, ["--version-of", "mender", "--version-type", "docker"], "master"
        )
    run_main_assert_result(
        capsys, ["--version-of", "mender", "--version-type", "git"], "master"
    )

    # For an independent component, it should also error because it doesn't have
    # a Docker image.
    run_main_assert_result(capsys, ["--version-of", "mender-binary-delta"], "master")
    with pytest.raises(Exception):
        run_main_assert_result(
            capsys,
            ["--version-of", "mender-binary-delta", "--version-type", "docker"],
            "master",
        )
    run_main_assert_result(
        capsys,
        ["--version-of", "mender-binary-delta", "--version-type", "git"],
        "master",
    )

    # For a backend component, it should work for either
    run_main_assert_result(capsys, ["--version-of", "inventory"], "master")
    run_main_assert_result(
        capsys,
        ["--version-of", "inventory", "--version-type", "docker"],
        "mender-master",
    )
    run_main_assert_result(
        capsys, ["--version-of", "inventory", "--version-type", "git"], "master"
    )

    # This cannot be mapped to a single git repo, so it should fail.
    with pytest.raises(Exception):
        run_main_assert_result(capsys, ["--version-of", "mender-client-qemu"], "master")
    run_main_assert_result(
        capsys,
        ["--version-of", "mender-client-qemu", "--version-type", "docker"],
        "mender-master",
    )
    with pytest.raises(Exception):
        run_main_assert_result(
            capsys,
            ["--version-of", "mender-client-qemu", "--version-type", "git"],
            "master",
        )

    try:
        shutil.copyfile(
            os.path.join(INTEGRATION_DIR, "git-versions.yml"),
            os.path.join(INTEGRATION_DIR, "git-versions.yml.bkp"),
        )
        shutil.copyfile(
            os.path.join(INTEGRATION_DIR, "docker-compose.yml"),
            os.path.join(INTEGRATION_DIR, "docker-compose.yml.bkp"),
        )

        # Manually modifying the Git version:
        filename = os.path.join(INTEGRATION_DIR, "git-versions.yml")
        with open(filename, "w") as fd:
            fd.write(
                """services:
    mender-gui:
        image: mendersoftware/gui:1.2.3-git
"""
            )
        run_main_assert_result(capsys, ["--version-of", "gui"], "1.2.3-git")
        run_main_assert_result(
            capsys,
            ["--version-of", "gui", "--version-type", "docker"],
            "mender-master",
        )
        run_main_assert_result(
            capsys, ["--version-of", "gui", "--version-type", "git"], "1.2.3-git"
        )

        # Manually modifying the Docker version:
        filename = os.path.join(INTEGRATION_DIR, "docker-compose.yml")
        with open(filename, "w") as fd:
            fd.write(
                """services:
    mender-gui:
        image: mendersoftware/gui:4.5.6-docker
"""
            )
        run_main_assert_result(capsys, ["--version-of", "gui"], "1.2.3-git")
        run_main_assert_result(
            capsys, ["--version-of", "gui", "--version-type", "docker"], "4.5.6-docker",
        )
        run_main_assert_result(
            capsys, ["--version-of", "gui", "--version-type", "git"], "1.2.3-git"
        )

    finally:
        os.rename(
            os.path.join(INTEGRATION_DIR, "git-versions.yml.bkp"),
            os.path.join(INTEGRATION_DIR, "git-versions.yml"),
        )
        os.rename(
            os.path.join(INTEGRATION_DIR, "docker-compose.yml.bkp"),
            os.path.join(INTEGRATION_DIR, "docker-compose.yml"),
        )

    # At the time of writing, workflows git repository has two docker images,
    # where one has the same name as the repository (ambiguous). Make sure it
    # still works to query this when specifically giving "docker" as the version
    # type.
    run_main_assert_result(
        capsys,
        ["--version-of", "workflows", "--version-type", "docker"],
        "mender-master",
    )
    run_main_assert_result(
        capsys, ["--version-of", "workflows", "--version-type", "git"], "master",
    )

    run_main_assert_result(
        capsys,
        ["--version-of", "mender-client-docker-addons", "--version-type", "docker"],
        "mender-master",
    )

    # Some known hardcodings for these.
    run_main_assert_result(
        capsys,
        ["--version-of", "mender-artifact", "--in-integration-version", "3.2.1"],
        "3.7.0",
    )
    run_main_assert_result(
        capsys,
        ["--version-of", "mender-cli", "--in-integration-version", "3.2.1"],
        "1.7.0",
    )
    run_main_assert_result(
        capsys,
        ["--version-of", "mender-binary-delta", "--in-integration-version", "3.2.1"],
        "1.3.0",
    )
    run_main_assert_result(
        capsys,
        ["--version-of", "mender-convert", "--in-integration-version", "3.2.1"],
        "2.6.2",
    )


def test_version_of_with_in_integration_version(capsys):
    # In remote master, shall be master
    run_main_assert_result(
        capsys,
        ["--version-of", "inventory", "--in-integration-version", "master"],
        "master",
    )
    run_main_assert_result(
        capsys,
        [
            "--version-of",
            "inventory",
            "--version-type",
            "docker",
            "--in-integration-version",
            "master",
        ],
        "mender-master",
    )
    run_main_assert_result(
        capsys,
        [
            "--version-of",
            "inventory",
            "--version-type",
            "git",
            "--in-integration-version",
            "master",
        ],
        "master",
    )

    # For old releases, --version-type shall be ignored
    run_main_assert_result(
        capsys,
        ["--version-of", "inventory", "--in-integration-version", "2.3.0"],
        "1.7.0",
    )
    run_main_assert_result(
        capsys,
        [
            "--version-of",
            "inventory",
            "--version-type",
            "git",
            "--in-integration-version",
            "2.3.0",
        ],
        "1.7.0",
    )
    run_main_assert_result(
        capsys,
        [
            "--version-of",
            "inventory",
            "--version-type",
            "docker",
            "--in-integration-version",
            "2.3.0",
        ],
        "1.7.0",
    )

    run_main_assert_result(
        capsys,
        ["--version-of", "mender-connect", "--in-integration-version", "3.1.0",],
        "1.2.0",
    )

    run_main_assert_result(
        capsys,
        ["--version-of", "mender", "--in-integration-version", "3.1.0",],
        "3.1.0",
    )

    run_main_assert_result(
        capsys,
        ["--version-of", "monitor-client", "--in-integration-version", "3.1.0",],
        "1.0.0",
    )

    # Ranges
    run_main_assert_result(
        capsys,
        ["--version-of", "inventory", "--in-integration-version", "3.0.1..3.1.0",],
        "3.0.0..4.0.0",
    )

    run_main_assert_result(
        capsys,
        [
            "--version-of",
            "mender-connect",
            "--in-integration-version",
            "3.1.0..master",
        ],
        "1.2.0..master",
    )

    run_main_assert_result(
        capsys,
        [
            "--version-of",
            "mender-configure-module",
            "--in-integration-version",
            "3.1.0..master",
        ],
        "master",
    )

    run_main_assert_result(
        capsys,
        ["--version-of", "mender", "--in-integration-version", "3.1.0..master",],
        "3.1.0..master",
    )

    run_main_assert_result(
        capsys,
        [
            "--version-of",
            "monitor-client",
            "--in-integration-version",
            "3.1.0..master",
        ],
        "1.0.0..master",
    )

    run_main_assert_result(
        capsys,
        ["--version-of", "reporting", "--in-integration-version", "3.2.0..master",],
        "master..master",
    )
    run_main_assert_result(
        capsys,
        ["--version-of", "reporting", "--in-integration-version", "3.1.0..master",],
        "master..master",
    )


def test_set_version_of(capsys, is_staging):
    try:
        shutil.copyfile(
            os.path.join(INTEGRATION_DIR, "git-versions.yml"),
            os.path.join(INTEGRATION_DIR, "git-versions.yml.bkp"),
        )
        shutil.copyfile(
            os.path.join(INTEGRATION_DIR, "git-versions-enterprise.yml"),
            os.path.join(INTEGRATION_DIR, "git-versions-enterprise.yml.bkp"),
        )
        shutil.copyfile(
            os.path.join(INTEGRATION_DIR, "docker-compose.yml"),
            os.path.join(INTEGRATION_DIR, "docker-compose.yml.bkp"),
        )
        shutil.copyfile(
            os.path.join(INTEGRATION_DIR, "docker-compose.enterprise.yml"),
            os.path.join(INTEGRATION_DIR, "docker-compose.enterprise.yml.bkp"),
        )
        shutil.copyfile(
            os.path.join(
                INTEGRATION_DIR,
                "extra/failover-testing/docker-compose.failover-server.yml",
            ),
            os.path.join(
                INTEGRATION_DIR,
                "extra/failover-testing/docker-compose.failover-server.yml.bkp",
            ),
        )
        shutil.copyfile(
            os.path.join(INTEGRATION_DIR, "other-components.yml"),
            os.path.join(INTEGRATION_DIR, "other-components.yml.bkp"),
        )

        # Using --set-version-of modifies both versions, regardless of using the repo name
        run_main_assert_result(
            capsys, ["--set-version-of", "gui", "--version", "1.2.3-test"]
        )
        run_main_assert_result(capsys, ["--version-of", "gui"], "1.2.3-test")
        run_main_assert_result(
            capsys, ["--version-of", "gui", "--version-type", "docker"], "1.2.3-test"
        )
        run_main_assert_result(
            capsys, ["--version-of", "gui", "--version-type", "git"], "1.2.3-test"
        )

        # or the container name. However, setting from the container name sets all repos (os + ent)
        run_main_assert_result(
            capsys,
            ["--set-version-of", "mender-deployments", "--version", "4.5.6-test"],
        )
        # NOTE: skip check for OS flavor for branches without it (namely staging)
        if not is_staging:
            run_main_assert_result(
                capsys,
                ["--version-of", "deployments", "--version-type", "docker"],
                "4.5.6-test",
            )
        run_main_assert_result(
            capsys,
            ["--version-of", "deployments-enterprise", "--version-type", "docker"],
            "4.5.6-test",
        )
        # NOTE: skip check for OS flavor for branches without it (namely staging)
        if not is_staging:
            run_main_assert_result(
                capsys,
                ["--version-of", "deployments", "--version-type", "git"],
                "4.5.6-test",
            )
        run_main_assert_result(
            capsys,
            ["--version-of", "deployments-enterprise", "--version-type", "git"],
            "4.5.6-test",
        )
        # NOTE: skip check for OS flavor for branches without it (namely staging)
        if not is_staging:
            run_main_assert_result(
                capsys, ["--version-of", "deployments"], "4.5.6-test"
            )
            run_main_assert_result(
                capsys,
                ["--version-of", "deployments", "--version-type", "docker"],
                "4.5.6-test",
            )
            run_main_assert_result(
                capsys,
                ["--version-of", "deployments", "--version-type", "git"],
                "4.5.6-test",
            )
        run_main_assert_result(
            capsys, ["--version-of", "deployments-enterprise"], "4.5.6-test"
        )
        run_main_assert_result(
            capsys,
            ["--version-of", "deployments-enterprise", "--version-type", "docker"],
            "4.5.6-test",
        )
        run_main_assert_result(
            capsys,
            ["--version-of", "deployments-enterprise", "--version-type", "git"],
            "4.5.6-test",
        )

        # Using --set-version-of with --version-type modifies only one version
        run_main_assert_result(
            capsys,
            [
                "--set-version-of",
                "gui",
                "--version-type",
                "git",
                "--version",
                "4.5.6-test",
            ],
        )
        run_main_assert_result(capsys, ["--version-of", "gui"], "4.5.6-test")
        run_main_assert_result(
            capsys, ["--version-of", "gui", "--version-type", "docker"], "1.2.3-test"
        )
        run_main_assert_result(
            capsys, ["--version-of", "gui", "--version-type", "git"], "4.5.6-test"
        )

        run_main_assert_result(
            capsys,
            [
                "--set-version-of",
                "gui",
                "--version-type",
                "docker",
                "--version",
                "7.8.9-test",
            ],
        )
        run_main_assert_result(capsys, ["--version-of", "gui"], "4.5.6-test")
        run_main_assert_result(
            capsys, ["--version-of", "gui", "--version-type", "docker"], "7.8.9-test"
        )
        run_main_assert_result(
            capsys, ["--version-of", "gui", "--version-type", "git"], "4.5.6-test"
        )

        with pytest.raises(Exception):
            # No docker version of mender-cli.
            run_main_assert_result(
                capsys,
                [
                    "--set-version-of",
                    "mender-cli",
                    "--version-type",
                    "docker",
                    "--version",
                    "1.2.3-docker",
                ],
            )
        run_main_assert_result(
            capsys,
            [
                "--set-version-of",
                "mender-cli",
                "--version-type",
                "git",
                "--version",
                "1.2.3-git",
            ],
        )
        run_main_assert_result(capsys, ["--version-of", "mender-cli"], "1.2.3-git")
        with pytest.raises(Exception):
            # No docker version of mender-cli.
            run_main_assert_result(
                capsys,
                ["--version-of", "mender-cli", "--version-type", "docker"],
                "1.2.3-git",
            )
        run_main_assert_result(
            capsys, ["--version-of", "mender-cli", "--version-type", "git"], "1.2.3-git"
        )

        with pytest.raises(Exception):
            # No docker version of mender-artifact.
            run_main_assert_result(
                capsys,
                [
                    "--set-version-of",
                    "mender-artifact",
                    "--version-type",
                    "docker",
                    "--version",
                    "1.2.3-docker",
                ],
            )
        run_main_assert_result(
            capsys,
            [
                "--set-version-of",
                "mender-artifact",
                "--version-type",
                "git",
                "--version",
                "1.2.3-git",
            ],
        )
        run_main_assert_result(capsys, ["--version-of", "mender-artifact"], "1.2.3-git")
        with pytest.raises(Exception):
            # No docker version of mender-artifact.
            run_main_assert_result(
                capsys,
                ["--version-of", "mender-artifact", "--version-type", "docker"],
                "1.2.3-git",
            )
        run_main_assert_result(
            capsys,
            ["--version-of", "mender-artifact", "--version-type", "git"],
            "1.2.3-git",
        )

    finally:
        os.rename(
            os.path.join(INTEGRATION_DIR, "git-versions.yml.bkp"),
            os.path.join(INTEGRATION_DIR, "git-versions.yml"),
        )
        os.rename(
            os.path.join(INTEGRATION_DIR, "git-versions-enterprise.yml.bkp"),
            os.path.join(INTEGRATION_DIR, "git-versions-enterprise.yml"),
        )
        os.rename(
            os.path.join(INTEGRATION_DIR, "docker-compose.yml.bkp"),
            os.path.join(INTEGRATION_DIR, "docker-compose.yml"),
        )
        os.rename(
            os.path.join(INTEGRATION_DIR, "docker-compose.enterprise.yml.bkp"),
            os.path.join(INTEGRATION_DIR, "docker-compose.enterprise.yml"),
        )
        os.rename(
            os.path.join(
                INTEGRATION_DIR,
                "extra/failover-testing/docker-compose.failover-server.yml.bkp",
            ),
            os.path.join(
                INTEGRATION_DIR,
                "extra/failover-testing/docker-compose.failover-server.yml",
            ),
        )
        os.rename(
            os.path.join(INTEGRATION_DIR, "other-components.yml.bkp"),
            os.path.join(INTEGRATION_DIR, "other-components.yml"),
        )


def test_integration_versions_including(capsys):
    captured = run_main_assert_result(
        capsys,
        ["--integration-versions-including", "inventory", "--version", "master"],
        None,
    )
    # The output shall be <remote>/master
    assert captured.endswith("/master")

    captured = run_main_assert_result(
        capsys,
        ["--integration-versions-including", "inventory", "--version", "1.6.x"],
        None,
    )
    # Three versions: <remote>/2.2.x, <remote>/2.1.x, <remote>/2.0.x
    versions = captured.split("\n")
    assert len(versions) == 3
    assert versions[0].endswith("/2.2.x")
    assert versions[1].endswith("/2.1.x")
    assert versions[2].endswith("/2.0.x")

    captured = run_main_assert_result(
        capsys,
        ["--integration-versions-including", "deployments", "--version", "4.0.x"],
        None,
    )
    versions = captured.split("\n")
    assert len(versions) == 1
    assert versions[0].endswith("/3.1.x")

    captured = run_main_assert_result(
        capsys,
        ["--integration-versions-including", "mender-connect", "--version", "1.2.x"],
        None,
    )
    versions = captured.split("\n")
    assert len(versions) == 2
    assert versions[0].endswith("/3.1.x")
    assert versions[1].endswith("/3.0.x")

    captured = run_main_assert_result(
        capsys,
        ["--integration-versions-including", "mender-connect", "--version", "master"],
        None,
    )
    versions = captured.split("\n")
    # Ignore saas tags, some of the old ones have master in them.
    versions = [v for v in versions if not v.startswith("saas-")]
    assert len(versions) == 1
    assert versions[0].endswith("/master")


def test_docker_compose_files_list():
    list_git = docker_compose_files_list(INTEGRATION_DIR, version="git")
    list_git_filenames = [os.path.basename(file) for file in list_git]
    assert "docker-compose.client.demo.yml" not in list_git_filenames
    assert "docker-compose.no-ssl.yml" not in list_git_filenames
    assert "docker-compose.testing.enterprise.yml" not in list_git_filenames
    assert "docker-compose.storage.minio.yml" not in list_git_filenames
    assert "docker-compose.client.rofs.yml" not in list_git_filenames
    assert "docker-compose.client-dev.yml" not in list_git_filenames
    assert "docker-compose.mt.client.yml" not in list_git_filenames
    assert "docker-compose.demo.yml" not in list_git_filenames
    assert "docker-compose.client.yml" not in list_git_filenames
    assert "docker-compose.docker-client.yml" not in list_git_filenames
    assert "docker-compose.yml" not in list_git_filenames
    assert "docker-compose.enterprise.yml" not in list_git_filenames

    assert "git-versions.yml" in list_git_filenames
    assert "git-versions-enterprise.yml" in list_git_filenames
    assert "other-components.yml" in list_git_filenames

    list_docker = docker_compose_files_list(INTEGRATION_DIR, version="docker")
    list_docker_filenames = [os.path.basename(file) for file in list_docker]
    assert "docker-compose.client.demo.yml" in list_docker_filenames
    assert "docker-compose.no-ssl.yml" in list_docker_filenames
    assert "docker-compose.testing.enterprise.yml" in list_docker_filenames
    assert "docker-compose.storage.minio.yml" in list_docker_filenames
    assert "docker-compose.client.rofs.yml" in list_docker_filenames
    assert "docker-compose.client-dev.yml" in list_docker_filenames
    assert "docker-compose.mt.client.yml" in list_docker_filenames
    assert "docker-compose.demo.yml" in list_docker_filenames
    assert "docker-compose.client.yml" in list_docker_filenames
    assert "docker-compose.docker-client.yml" in list_docker_filenames
    assert "docker-compose.yml" in list_docker_filenames
    assert "docker-compose.enterprise.yml" in list_docker_filenames

    assert "git-versions.yml" not in list_docker_filenames
    assert "git-versions-enterprise.yml" not in list_docker_filenames
    assert "other-components.yml" not in list_docker_filenames


@patch("release_tool.integration_dir")
def test_get_components_of_type(integration_dir_func, is_staging):
    integration_dir_func.return_value = pathlib.Path(__file__).parent.parent.absolute()

    # standard query (only_release=None)
    repos_comp = Component.get_components_of_type("git")
    repos_name = [r.name for r in repos_comp]
    assert all([r in repos_name for r in SAMPLE_REPOS_BASE])
    assert all([r in repos_name for r in SAMPLE_REPOS_BACKEND_ENT])
    assert all([r in repos_name for r in SAMPLE_REPOS_NON_BACKEND])
    assert not any([r in repos_name for r in SAMPLE_REPOS_DEPRECATED])
    if is_staging:
        assert not any([r in repos_name for r in SAMPLE_REPOS_BACKEND_OS])
    else:
        assert all([r in repos_name for r in SAMPLE_REPOS_BACKEND_OS])

    # only_release=False
    repos_comp = Component.get_components_of_type("git", only_release=False)
    repos_name = [r.name for r in repos_comp]
    assert all([r in repos_name for r in SAMPLE_REPOS_BASE])
    assert all([r in repos_name for r in SAMPLE_REPOS_BACKEND_ENT])
    assert all([r in repos_name for r in SAMPLE_REPOS_NON_BACKEND])
    assert all([r in repos_name for r in SAMPLE_REPOS_DEPRECATED])
    assert all([r in repos_name for r in SAMPLE_REPOS_BACKEND_OS])

    # only_non_release=True
    repos_comp = Component.get_components_of_type("git", only_non_release=True)
    repos_name = [r.name for r in repos_comp]
    assert not any([r in repos_name for r in SAMPLE_REPOS_BASE])
    assert not any([r in repos_name for r in SAMPLE_REPOS_BACKEND_ENT])
    assert not any([r in repos_name for r in SAMPLE_REPOS_NON_BACKEND])
    assert all([r in repos_name for r in SAMPLE_REPOS_DEPRECATED])
    if is_staging:
        assert all([r in repos_name for r in SAMPLE_REPOS_BACKEND_OS])
    else:
        assert not any([r in repos_name for r in SAMPLE_REPOS_BACKEND_OS])

    # only_independent_component=True
    repos_comp = Component.get_components_of_type(
        "git", only_independent_component=True
    )
    repos_name = [r.name for r in repos_comp]
    assert not any([r in repos_name for r in SAMPLE_REPOS_BASE])
    assert not any([r in repos_name for r in SAMPLE_REPOS_BACKEND_ENT])
    assert all([r in repos_name for r in SAMPLE_REPOS_NON_BACKEND])
    assert not any([r in repos_name for r in SAMPLE_REPOS_DEPRECATED])
    assert not any([r in repos_name for r in SAMPLE_REPOS_BACKEND_OS])

    # only_non_independent_component=True
    repos_comp = Component.get_components_of_type(
        "git", only_non_independent_component=True
    )
    repos_name = [r.name for r in repos_comp]
    assert all([r in repos_name for r in SAMPLE_REPOS_BASE])
    assert all([r in repos_name for r in SAMPLE_REPOS_BACKEND_ENT])
    assert not any([r in repos_name for r in SAMPLE_REPOS_NON_BACKEND])
    assert not any([r in repos_name for r in SAMPLE_REPOS_DEPRECATED])
    if is_staging:
        assert not any([r in repos_name for r in SAMPLE_REPOS_BACKEND_OS])
    else:
        assert all([r in repos_name for r in SAMPLE_REPOS_BACKEND_OS])


def test_list_repos(capsys, is_staging):

    # release_tool.py --list
    captured = run_main_assert_result(capsys, ["--list"], None)
    repos_list = captured.split("\n")
    assert all([r in repos_list for r in SAMPLE_REPOS_BASE])
    assert all([r in repos_list for r in SAMPLE_REPOS_BACKEND_ENT])
    assert all([r in repos_list for r in SAMPLE_REPOS_NON_BACKEND])
    assert not any([r in repos_list for r in SAMPLE_REPOS_DEPRECATED])
    if is_staging:
        assert not any([r in repos_list for r in SAMPLE_REPOS_BACKEND_OS])
    else:
        assert all([r in repos_list for r in SAMPLE_REPOS_BACKEND_OS])

    # release_tool.py --list --only-backend
    captured = run_main_assert_result(capsys, ["--list", "--only-backend"], None)
    repos_list = captured.split("\n")
    assert all([r in repos_list for r in SAMPLE_REPOS_BASE])
    assert all([r in repos_list for r in SAMPLE_REPOS_BACKEND_ENT])
    assert not any([r in repos_list for r in SAMPLE_REPOS_NON_BACKEND])
    assert not any([r in repos_list for r in SAMPLE_REPOS_DEPRECATED])
    if is_staging:
        assert not any([r in repos_list for r in SAMPLE_REPOS_BACKEND_OS])
    else:
        assert all([r in repos_list for r in SAMPLE_REPOS_BACKEND_OS])

    # release_tool.py --list --all
    captured = run_main_assert_result(capsys, ["--list", "--all"], None)
    repos_list = captured.split("\n")
    assert all([r in repos_list for r in SAMPLE_REPOS_BASE])
    assert all([r in repos_list for r in SAMPLE_REPOS_BACKEND_ENT])
    assert all([r in repos_list for r in SAMPLE_REPOS_NON_BACKEND])
    assert all([r in repos_list for r in SAMPLE_REPOS_DEPRECATED])
    assert all([r in repos_list for r in SAMPLE_REPOS_BACKEND_OS])
    assert "mender-binary-delta" in repos_list
    assert "mender-convert" in repos_list
    assert "mender-configure-module" in repos_list


def test_list_repos_old_releases(capsys):

    # release_tool.py --list --in-integration-version 3.0.0
    captured = run_main_assert_result(capsys, ["--list", "-i", "3.0.0"], None)
    repos_list = captured.split("\n")
    assert "monitor-client" not in repos_list
    assert "deviceauth-enterprise" not in repos_list
    assert "iot-manager" not in repos_list
    assert "mender" in repos_list
    assert "deviceauth" in repos_list


def test_git_to_buildparam():
    GIT_TO_BUILDPARAM_MAP = {
        "mender-api-gateway-docker": "MENDER_API_GATEWAY_DOCKER_REV",
        "iot-manager": "IOT_MANAGER_REV",
        "mender-auth-azure-iot": "MENDER_AUTH_AZURE_IOT_REV",
        "deployments": "DEPLOYMENTS_REV",
        "deployments-enterprise": "DEPLOYMENTS_ENTERPRISE_REV",
        "deviceauth": "DEVICEAUTH_REV",
        "deviceauth-enterprise": "DEVICEAUTH_ENTERPRISE_REV",
        "gui": "GUI_REV",
        "inventory": "INVENTORY_REV",
        "inventory-enterprise": "INVENTORY_ENTERPRISE_REV",
        "tenantadm": "TENANTADM_REV",
        "useradm": "USERADM_REV",
        "useradm-enterprise": "USERADM_ENTERPRISE_REV",
        "workflows": "WORKFLOWS_REV",
        "workflows-enterprise": "WORKFLOWS_ENTERPRISE_REV",
        "create-artifact-worker": "CREATE_ARTIFACT_WORKER_REV",
        "mender": "MENDER_REV",
        "mender-artifact": "MENDER_ARTIFACT_REV",
        "mender-cli": "MENDER_CLI_REV",
        "meta-mender": "META_MENDER_REV",
        "integration": "INTEGRATION_REV",
        "mender-qa": "MENDER_QA_REV",
        "auditlogs": "AUDITLOGS_REV",
        "mtls-ambassador": "MTLS_AMBASSADOR_REV",
        "deviceconnect": "DEVICECONNECT_REV",
        "mender-connect": "MENDER_CONNECT_REV",
        "mender-setup": "MENDER_SETUP_REV",
        "mender-snapshot": "MENDER_SNAPSHOT_REV",
        "deviceconfig": "DEVICECONFIG_REV",
        "devicemonitor": "DEVICEMONITOR_REV",
        "monitor-client": "MONITOR_CLIENT_REV",
        "reporting": "REPORTING_REV",
    }

    for k, v in GIT_TO_BUILDPARAM_MAP.items():
        assert git_to_buildparam(k) == v


@pytest.mark.skip(reason="don't run in staging")
def test_generate_release_notes(request, capsys):
    try:
        subprocess.check_call("rm -f release_notes*.txt", shell=True)

        os.environ["TEST_RELEASE_TOOL_LIST_OPEN_SOURCE_ONLY"] = "1"

        run_main_assert_result(
            capsys, ["--generate-release-notes", "-i", "3.0.0..3.1.0"], None
        )

        files = []
        for entry in os.listdir():
            if re.match(r"^release_notes.*\.txt$", entry) is not None:
                files.append(entry)
        files = sorted(files)

        expected_files = [
            "release_notes_mender-artifact.txt",
            "release_notes_mender-cli.txt",
            "release_notes_mender-connect.txt",
            "release_notes_mender.txt",
            "release_notes_server.txt",
        ]
        assert expected_files == files

        for f in expected_files:
            with open(
                os.path.join(request.fspath.dirname, "test", f)
            ) as expected_fd, open(f) as actual_fd:
                expected = expected_fd.read()
                actual = actual_fd.read()
                assert expected == actual

    finally:
        subprocess.check_call("rm -f release_notes*.txt", shell=True)
        del os.environ["TEST_RELEASE_TOOL_LIST_OPEN_SOURCE_ONLY"]


<<<<<<< HEAD
@pytest.mark.skip(reason="don't run in staging")
=======
@pytest.mark.skip(reason="QA-609")
>>>>>>> 0f40fc71
def test_generate_release_notes_from_master(request, capsys, is_master):
    if not is_master:
        pytest.skip("This test requires master tags in the docker-compose files.")
    try:
        subprocess.check_call("rm -f release_notes*.txt", shell=True)

        os.environ["TEST_RELEASE_TOOL_LIST_OPEN_SOURCE_ONLY"] = "1"

        output = run_main_assert_result(
            capsys, ["--generate-release-notes", "-i", "master"], None
        )

        # Since master and therefore the latest version is a moving target, it's
        # difficult to test content, but make sure the tool has selected a
        # version to diff from, and not just the entire master branch.
        assert re.search(r"[0-9]\.\.master", output) is not None

    finally:
        subprocess.check_call("rm -f release_notes*.txt", shell=True)
        del os.environ["TEST_RELEASE_TOOL_LIST_OPEN_SOURCE_ONLY"]<|MERGE_RESOLUTION|>--- conflicted
+++ resolved
@@ -923,11 +923,7 @@
         del os.environ["TEST_RELEASE_TOOL_LIST_OPEN_SOURCE_ONLY"]
 
 
-<<<<<<< HEAD
 @pytest.mark.skip(reason="don't run in staging")
-=======
-@pytest.mark.skip(reason="QA-609")
->>>>>>> 0f40fc71
 def test_generate_release_notes_from_master(request, capsys, is_master):
     if not is_master:
         pytest.skip("This test requires master tags in the docker-compose files.")
