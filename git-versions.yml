# This file lists software components that are part of a Mender release
# which are published with the global Mender product version. The versions here
# therefore point to the internal Git tags/branches. We keep this information as a
# docker-compose YAML file for parsing purposes.
services:

    #
    # backend open source services
    #
    mender-iot-manager:
        image: mendersoftware/iot-manager:staging

    #mender-deployments:
        #image: mendersoftware/deployments:master

    mender-gui:
        image: mendersoftware/gui:staging

    # mender-device-auth:
    #     image: mendersoftware/deviceauth:master

    #mender-inventory:
        #image: mendersoftware/inventory:master

    #mender-useradm:
        #image: mendersoftware/useradm:master

    mender-deviceconnect:
        image: mendersoftware/deviceconnect:staging

    mender-deviceconfig:
        image: mendersoftware/deviceconfig:staging

    mender-reporting:
        image: mendersoftware/reporting:staging

    #mender-workflows-server:
        #image: mendersoftware/workflows:master

    #mender-workflows-worker:
        #image: mendersoftware/workflows-worker:master

    mender-create-artifact-worker:
        image: mendersoftware/create-artifact-worker:staging

    #
    # client repositories - container and image names are placeholders
    #
    mender:
        image: mendersoftware/mender:3.2.1

    mender-connect:
        image: mendersoftware/mender-connect:2.0.1

    mender-configure-module:
        image: mendersoftware/mender-configure-module:1.0.3

    monitor-client:
<<<<<<< HEAD
        image: mendersoftware/monitor-client:master

    mender-gateway:
        image: mendersoftware/mender-gateway:master
=======
        image: mendersoftware/monitor-client:1.1.0
>>>>>>> 5b52e61f
<|MERGE_RESOLUTION|>--- conflicted
+++ resolved
@@ -56,11 +56,7 @@
         image: mendersoftware/mender-configure-module:1.0.3
 
     monitor-client:
-<<<<<<< HEAD
-        image: mendersoftware/monitor-client:master
+        image: mendersoftware/monitor-client:1.1.0
 
     mender-gateway:
-        image: mendersoftware/mender-gateway:master
-=======
-        image: mendersoftware/monitor-client:1.1.0
->>>>>>> 5b52e61f
+        image: mendersoftware/mender-gateway:master