# This file lists software components that are part of a Mender Enterprise release
# which are published with the global Mender product version. The versions here
# therefore point to the internal Git tags/branches. We keep this information as a
# docker-compose YAML file for parsing purposes.
services:

    #
    # backend enterprise services
    #
    mender-deployments:
        image: registry.mender.io/mendersoftware/deployments-enterprise:staging

    mender-inventory:
        image: registry.mender.io/mendersoftware/inventory-enterprise:staging

    mender-workflows-server:
        image: registry.mender.io/mendersoftware/workflows-enterprise:staging

    mender-workflows-worker:
        image: registry.mender.io/mendersoftware/workflows-enterprise-worker:staging

    mender-tenantadm:
        image: registry.mender.io/mendersoftware/tenantadm:staging

    mender-useradm:
<<<<<<< HEAD
        image: registry.mender.io/mendersoftware/useradm-enterprise:staging
=======
        image: registry.mender.io/mendersoftware/useradm-enterprise:master

    mender-auditlogs:
        image: registry.mender.io/mendersoftware/auditlogs:master
>>>>>>> 4d7bf855
<|MERGE_RESOLUTION|>--- conflicted
+++ resolved
@@ -23,11 +23,7 @@
         image: registry.mender.io/mendersoftware/tenantadm:staging
 
     mender-useradm:
-<<<<<<< HEAD
         image: registry.mender.io/mendersoftware/useradm-enterprise:staging
-=======
-        image: registry.mender.io/mendersoftware/useradm-enterprise:master
 
     mender-auditlogs:
         image: registry.mender.io/mendersoftware/auditlogs:master
->>>>>>> 4d7bf855
