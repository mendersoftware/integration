# This file lists backend software components that are part of a Mender Enterprise release
# which are published with the global Mender product version. The versions here
# therefore point to the internal Git tags/branches. We keep this information as a
# docker-compose YAML file for parsing purposes.
services:

    #
    # backend enterprise services
    #
    mender-deployments:
        image: registry.mender.io/mendersoftware/deployments-enterprise:staging

    mender-inventory:
        image: registry.mender.io/mendersoftware/inventory-enterprise:staging

    mender-workflows-server:
        image: registry.mender.io/mendersoftware/workflows-enterprise:staging

    mender-workflows-worker:
        image: registry.mender.io/mendersoftware/workflows-enterprise-worker:staging

    mender-tenantadm:
        image: registry.mender.io/mendersoftware/tenantadm:staging

    mender-useradm:
        image: registry.mender.io/mendersoftware/useradm-enterprise:staging

    mender-auditlogs:
        image: registry.mender.io/mendersoftware/auditlogs:staging

    mtls-ambassador:
        image: registry.mender.io/mendersoftware/mtls-ambassador:1.1.0

    mender-devicemonitor:
        image: registry.mender.io/mendersoftware/devicemonitor:staging

    mender-device-auth:
<<<<<<< HEAD
        image: registry.mender.io/mendersoftware/deviceauth-enterprise:staging
=======
        image: registry.mender.io/mendersoftware/deviceauth-enterprise:master

    mender-generate-delta-worker:
        image: registry.mender.io/mendersoftware/generate-delta-worker:master
>>>>>>> be8212f1
<|MERGE_RESOLUTION|>--- conflicted
+++ resolved
@@ -35,11 +35,7 @@
         image: registry.mender.io/mendersoftware/devicemonitor:staging
 
     mender-device-auth:
-<<<<<<< HEAD
         image: registry.mender.io/mendersoftware/deviceauth-enterprise:staging
-=======
-        image: registry.mender.io/mendersoftware/deviceauth-enterprise:master
 
     mender-generate-delta-worker:
-        image: registry.mender.io/mendersoftware/generate-delta-worker:master
->>>>>>> be8212f1
+        image: registry.mender.io/mendersoftware/generate-delta-worker:staging