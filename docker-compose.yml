version: '2'
services:


    #
    # fake-s3
    #

    fake-s3:
        image: lphoward/fake-s3
        ports:
            - "4569:4569"
        volumes:
             - ./fakes3-entry.sh:/fakes3-entry.sh
        entrypoint: /fakes3-entry.sh
        networks:
            mender:
                aliases:
                     # mender-artifact-storage.localhost must be mapped to 127.0.0.1
                     # running the 'up' script (found in this dir.) will add the required entry to /etc/hosts
                    - mender-artifact-storage.localhost
                    - mender-artifact-storage.s3.docker.mender.io
                    - s3.docker.mender.io
    #
    # mender-deployments
    #
    mender-deployments:
<<<<<<< HEAD
        image: mendersoftware/deployments:stable
        ports:
            - "8080:8080"
=======
        image: mendersoftware/deployments:latest
        extends:
            file: common.yml
            service: mender-base
>>>>>>> 55f90b2c
        networks:
            - mender
        # Application requires S3 access.
        # For convinience access can be configured here to overide config file.
        # Keys have to grant access to default bucket: mender-artifact-storage
        # Otherwhise provide config file though volume.
        #
        # The default docker-compose setup uses a fakes3 server, specified by the AWS_URI env. variable.
        environment:
             AWS_ACCESS_KEY_ID: abc
             AWS_SECRET_ACCESS_KEY: 123
             AWS_URI: http://s3.docker.mender.io:4569
        depends_on:
            - mender-mongo-deployments

    mender-mongo-deployments:
        image: mongo:latest
        networks:
            mender:
                aliases:
                    - mongo-deployments


    #
    # mender-etcd
    #
    mender-etcd:
        image: microbox/etcd:latest
        #volumes:
        #    - /var/etcd/:/data
        #override command since the image entrypoint requires
        #these two args
        command:
            - -data-dir=/data
            - -name=mender-etcd
        networks:
            mender:
                aliases:
                    - etcd

    #
    # mender-gui
    #
    mender-gui:
<<<<<<< HEAD
        image: mendersoftware/gui:stable
        ports:
            - "8081:80"
=======
        image: mendersoftware/gui:latest
>>>>>>> 55f90b2c
        networks:
            - mender

    #
    # mender-api-gateway
    #
    mender-api-gateway:
        image: mendersoftware/api-gateway:stable
        ports:
            - "8080:443"
        networks:
            mender:
                aliases:
                    - gateway
                    - docker.mender.io

        # nginx doesn't know the actual outside port
        # could be solved with introspection (mapping daemon socket + 'docker ps')
        # the easier way is an env var
        environment:
            MAPPED_PORT: 8080
        # critical - otherwise nginx may not detect
        # these servers and exits with 'upstream server not found'
        depends_on:
            - mender-device-auth
            - mender-device-adm
            - mender-deployments
            - mender-gui

    #
    # mender-device-auth
    #
    mender-device-auth:
        image: mendersoftware/deviceauth:stable
        extends:
            file: common.yml
            service: mender-base
        networks:
            - mender
        depends_on:
            - mender-mongo-device-auth

    mender-mongo-device-auth:
        image: mongo:latest
        networks:
            mender:
                aliases:
                    - mongo-device-auth

    #
    # mender-device-adm
    #
    mender-device-adm:
        image: mendersoftware/deviceadm:stable
        extends:
            file: common.yml
            service: mender-base
        networks:
            - mender
        depends_on:
            - mender-mongo-device-adm

    mender-mongo-device-adm:
        image: mongo:latest
        networks:
            mender:
                aliases:
                    - mongo-device-adm

    #
    # mender-inventory
    #
    mender-inventory:
        image: mendersoftware/inventory:stable
        extends:
            file: common.yml
            service: mender-base
        networks:
            - mender
        depends_on:
            - mender-mongo-inventory

    mender-mongo-inventory:
        image: mongo:latest
        networks:
            mender:
                aliases:
                    - mongo-inventory

    #
    # mender-client
    #
    mender-client:
        image: mendersoftware/mender-client-qemu:stable
        networks:
            - mender

networks:
    mender:<|MERGE_RESOLUTION|>--- conflicted
+++ resolved
@@ -25,16 +25,11 @@
     # mender-deployments
     #
     mender-deployments:
-<<<<<<< HEAD
         image: mendersoftware/deployments:stable
-        ports:
-            - "8080:8080"
-=======
         image: mendersoftware/deployments:latest
         extends:
             file: common.yml
             service: mender-base
->>>>>>> 55f90b2c
         networks:
             - mender
         # Application requires S3 access.
@@ -79,13 +74,7 @@
     # mender-gui
     #
     mender-gui:
-<<<<<<< HEAD
         image: mendersoftware/gui:stable
-        ports:
-            - "8081:80"
-=======
-        image: mendersoftware/gui:latest
->>>>>>> 55f90b2c
         networks:
             - mender
 
