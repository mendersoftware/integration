# This file lists software components, and their versions, that are part of a
# Mender release, but which don't have Docker containers, and hence are not
# tracked there. It is written in the format of docker-compose purely for
# convenience; our tools will understand either one. So just ignore the
# 'services' tag.
services:
    mender-artifact:
        image: mendersoftware/mender-artifact:3.6.1

    mender-cli:
        image: mendersoftware/mender-cli:1.7.0

    mender-connect:
<<<<<<< HEAD
        image: mendersoftware/mender-connect:1.2.0
=======
        image: mendersoftware/mender-connect:master

    mender-auth-azure-iot:
        image: mendersoftware/mender-auth-azure-iot:master
>>>>>>> d642f043
<|MERGE_RESOLUTION|>--- conflicted
+++ resolved
@@ -11,11 +11,7 @@
         image: mendersoftware/mender-cli:1.7.0
 
     mender-connect:
-<<<<<<< HEAD
         image: mendersoftware/mender-connect:1.2.0
-=======
-        image: mendersoftware/mender-connect:master
 
     mender-auth-azure-iot:
-        image: mendersoftware/mender-auth-azure-iot:master
->>>>>>> d642f043
+        image: mendersoftware/mender-auth-azure-iot:master