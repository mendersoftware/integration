version: '2.3'
services:

    #
    # mender-iot-manager
    #
    mender-iot-manager:
        image: mendersoftware/iot-manager:staging
        extends:
            file: common.yml
            service: mender-base
        networks:
            - mender
        depends_on:
            - mender-mongo
        labels:
            mender.healthcheck.path: "/api/internal/v1/iot-manager/health"

    #
    # mender-deployments
    #
    mender-deployments:
<<<<<<< HEAD
        image: registry.mender.io/mendersoftware/deployments-enterprise:staging
=======
        image: mendersoftware/deployments:mender-master
        environment:
            DEPLOYMENTS_REPORTING_ADDR: http://mender-reporting:8080
>>>>>>> a0aa2d58
        extends:
            file: common.yml
            service: mender-base
        networks:
            - mender
        depends_on:
            - mender-mongo
        labels:
            mender.healthcheck.path: "/api/internal/v1/deployments/health"

    #
    # mender-gui
    #
    mender-gui:
        image: mendersoftware/gui:staging
        extends:
            file: common.yml
            service: mender-base
        networks:
            - mender
        environment:
            - GATEWAY_IP
            - INTEGRATION_VERSION
            - MENDER_ARTIFACT_VERSION
            - MENDER_VERSION
            - MENDER_DEB_PACKAGE_VERSION
            - HAVE_DEVICECONNECT=1
            - HAVE_DEVICECONFIG=1
            - HAVE_REPORTING=1

    #
    # mender-api-gateway
    #
    mender-api-gateway:
        image: traefik:v2.8
        extends:
            file: common.yml
            service: mender-base
        # Enables the web UI and tells Traefik to listen to docker
        command:
            - --accesslog=true
            - --entrypoints.http.address=:80
            - --entrypoints.http.http.redirections.entryPoint.scheme=https
            - --entrypoints.http.http.redirections.entryPoint.to=https
            - --entrypoints.https.address=:443
            - --entryPoints.https.transport.respondingTimeouts.idleTimeout=7200
            - --entryPoints.https.transport.respondingTimeouts.readTimeout=7200
            - --entryPoints.https.transport.respondingTimeouts.writeTimeout=7200
            - --providers.file.directory=/etc/traefik/config
        volumes:
            # So that Traefik can listen to the Docker events
            - /var/run/docker.sock:/var/run/docker.sock:ro
            # Dynamic configuration files
            - ./config/traefik/traefik.yaml:/etc/traefik/config/traefik.yaml:ro
            - ./config/traefik/traefik.middlewares.yaml:/etc/traefik/config/traefik.middlewares.yaml:ro

        networks:
            - mender
        # critical - otherwise nginx may not detect
        # these servers and exits with 'upstream server not found'
        depends_on:
            - mender-device-auth
            - mender-gui
            - mender-useradm
            - mender-inventory

    #
    # mender-device-auth
    #
    mender-device-auth:
        image: registry.mender.io/mendersoftware/deviceauth-enterprise:staging
        environment:
            DEVICEAUTH_ORCHESTRATOR_ADDR: http://mender-workflows-server:8080/
            DEVICEAUTH_ENABLE_REPORTING: 1
        extends:
            file: common.yml
            service: mender-base
        networks:
            - mender
        depends_on:
            - mender-mongo
            - mender-workflows-server
        labels:
            mender.healthcheck.path: "/api/internal/v1/devauth/health"

    #
    # mender-inventory
    #
    mender-inventory:
<<<<<<< HEAD
        image: registry.mender.io/mendersoftware/inventory-enterprise:staging
=======
        image: mendersoftware/inventory:mender-master
        environment:
            INVENTORY_ORCHESTRATOR_ADDR: http://mender-workflows-server:8080/
            INVENTORY_ENABLE_REPORTING: 1
>>>>>>> a0aa2d58
        extends:
            file: common.yml
            service: mender-base
        networks:
            - mender
        depends_on:
            - mender-mongo
        labels:
            mender.healthcheck.path: "/api/internal/v1/inventory/health"

    #
    # mender-reporting
    #
    mender-reporting:
        image: mendersoftware/reporting:mender-master
        command: server --automigrate
        environment:
            REPORTING_OPENSEARCH_ADDRESSES: "http://mender-opensearch:9200"
        extends:
            file: common.yml
            service: mender-base
        networks:
            - mender
        depends_on:
            - mender-opensearch
        labels:
            mender.healthcheck.path: "/api/internal/v1/reporting/health"

    #
    # mender-reporting-indexer
    #
    mender-reporting-indexer:
        image: mendersoftware/reporting:mender-master
        command: indexer
        environment:
            REPORTING_OPENSEARCH_ADDRESSES: "http://mender-opensearch:9200"
        extends:
            file: common.yml
            service: mender-base
        networks:
            - mender
        depends_on:
            - mender-opensearch

    #
    # mender-useradm
    #
    mender-useradm:
        image: registry.mender.io/mendersoftware/useradm-enterprise:staging
        extends:
            file: common.yml
            service: mender-base
        networks:
            - mender
        depends_on:
            - mender-mongo
        labels:
            mender.healthcheck.path: "/api/internal/v1/useradm/health"

    #
    # mender-workflows-server
    #
    mender-workflows-server:
        image: registry.mender.io/mendersoftware/workflows-enterprise:staging
        environment:
            WORKFLOWS_MONGO_URL: mongodb://mender-mongo:27017
        extends:
            file: common.yml
            service: mender-base
        networks:
            - mender
        depends_on:
            - mender-mongo
            - mender-nats
        labels:
            mender.healthcheck.path: "/health"

    #
    # mender-workflows-worker
    #
    mender-workflows-worker:
        image: registry.mender.io/mendersoftware/workflows-enterprise-worker:staging
        command: worker --excluded-workflows generate_artifact
        environment:
            WORKFLOWS_MONGO_URL: mongodb://mender-mongo:27017
            DEVICECONNECT_ADDR: "mender-deviceconnect:8080"
            HAVE_DEVICECONNECT: 1
            HAVE_DEVICECONFIG: 1
            DEVICECONFIG_ADDR: "mender-deviceconfig:8080"
        extends:
            file: common.yml
            service: mender-base
        networks:
            - mender
        depends_on:
            - mender-mongo
            - mender-nats

    #
    # mender-create-artifact-worker
    #
    mender-create-artifact-worker:
        image: mendersoftware/create-artifact-worker:staging
        extends:
            file: common.yml
            service: mender-base
        environment:
            - WORKFLOWS_MONGO_URL=mongodb://mender-mongo:27017
            - CREATE_ARTIFACT_GATEWAY_URL=https://mender-api-gateway
            - CREATE_ARTIFACT_DEPLOYMENTS_URL=http://mender-deployments:8080
        networks:
            - mender
        depends_on:
            - mender-mongo
            - mender-nats

    #
    # mender-deviceconnect
    #
    mender-deviceconnect:
        image: mendersoftware/deviceconnect:staging
        command: server --automigrate
        extends:
            file: common.yml
            service: mender-base
        networks:
            - mender
        depends_on:
            - mender-mongo
            - mender-nats
        environment:
            DEVICECONNECT_MONGO_URL: "mongodb://mender-mongo"
            DEVICECONNECT_NATS_URI: "nats://mender-nats:4222"
        labels:
            mender.healthcheck.path: "/api/internal/v1/deviceconnect/health"

    #
    # mender-deviceconfig
    #
    mender-deviceconfig:
        image: mendersoftware/deviceconfig:staging
        extends:
            file: common.yml
            service: mender-base
        networks:
            - mender
        depends_on:
            - mender-mongo
        command: server --automigrate
        labels:
            mender.healthcheck.path: "/api/internal/v1/deviceconfig/health"

    mender-mongo:
        image: mongo:4.4
        extends:
            file: common.yml
            service: mender-base
        networks:
            mender:
                aliases:
                    - mongo-tenantadm
                    - mongo-deployments
                    - mongo-device-auth
                    - mongo-inventory
                    - mongo-useradm
                    - mongo-workflows

    mender-nats:
        image: nats:2.6-alpine
        command: -js
        networks:
            - mender

    mender-opensearch:
        image: opensearchproject/opensearch:2.4.0
        extends:
            file: common.yml
            service: mender-base
        networks:
            - mender
        environment:
            - "discovery.type=single-node"
            - "plugins.security.disabled=true"
            - "ES_JAVA_OPTS=-Xms512m -Xmx512m"

networks:
    mender: null<|MERGE_RESOLUTION|>--- conflicted
+++ resolved
@@ -20,13 +20,9 @@
     # mender-deployments
     #
     mender-deployments:
-<<<<<<< HEAD
         image: registry.mender.io/mendersoftware/deployments-enterprise:staging
-=======
-        image: mendersoftware/deployments:mender-master
         environment:
             DEPLOYMENTS_REPORTING_ADDR: http://mender-reporting:8080
->>>>>>> a0aa2d58
         extends:
             file: common.yml
             service: mender-base
@@ -116,14 +112,10 @@
     # mender-inventory
     #
     mender-inventory:
-<<<<<<< HEAD
         image: registry.mender.io/mendersoftware/inventory-enterprise:staging
-=======
-        image: mendersoftware/inventory:mender-master
         environment:
             INVENTORY_ORCHESTRATOR_ADDR: http://mender-workflows-server:8080/
             INVENTORY_ENABLE_REPORTING: 1
->>>>>>> a0aa2d58
         extends:
             file: common.yml
             service: mender-base
