# This file lists software components that are part of a Mender release
# which are published with the global Mender product version. The versions here
# therefore point to the internal Git tags/branches. We keep this information as a
# docker-compose YAML file for parsing purposes.
services:

    #
    # backend open source services
    #
    mender-iot-manager:
        image: mendersoftware/iot-manager:staging

    #mender-deployments:
        #image: mendersoftware/deployments:master

    mender-gui:
        image: mendersoftware/gui:staging

    # mender-device-auth:
    #     image: mendersoftware/deviceauth:master

    #mender-inventory:
        #image: mendersoftware/inventory:master

    #mender-useradm:
        #image: mendersoftware/useradm:master

    mender-deviceconnect:
        image: mendersoftware/deviceconnect:staging

    mender-deviceconfig:
        image: mendersoftware/deviceconfig:staging

    mender-reporting:
        image: mendersoftware/reporting:staging

    #mender-workflows-server:
        #image: mendersoftware/workflows:master

    #mender-workflows-worker:
        #image: mendersoftware/workflows-worker:master

    mender-create-artifact-worker:
        image: mendersoftware/create-artifact-worker:staging

    #
    # client repositories - container and image names are placeholders
    #
    mender:
        image: mendersoftware/mender:3.4.0

    mender-connect:
        image: mendersoftware/mender-connect:2.1.0

    mender-configure-module:
        image: mendersoftware/mender-configure-module:1.0.4

    monitor-client:
        image: mendersoftware/monitor-client:1.2.1

    mender-gateway:
<<<<<<< HEAD
        image: mendersoftware/mender-gateway:1.0.1
=======
        image: mendersoftware/mender-gateway:master

    mender-ci-workflows:
        image: mendersoftware/mender-ci-workflows:master
>>>>>>> be8212f1
<|MERGE_RESOLUTION|>--- conflicted
+++ resolved
@@ -59,11 +59,7 @@
         image: mendersoftware/monitor-client:1.2.1
 
     mender-gateway:
-<<<<<<< HEAD
         image: mendersoftware/mender-gateway:1.0.1
-=======
-        image: mendersoftware/mender-gateway:master
 
     mender-ci-workflows:
-        image: mendersoftware/mender-ci-workflows:master
->>>>>>> be8212f1
+        image: mendersoftware/mender-ci-workflows:master