--- conflicted
+++ resolved
@@ -7,16 +7,11 @@
     #
     # backend open source services
     #
-<<<<<<< HEAD
-    mender-azure-iot-manager:
-        image: mendersoftware/azure-iot-manager:staging
-=======
     mender-iot-manager:
-        image: mendersoftware/iot-manager:master
+        image: mendersoftware/iot-manager:staging
 
-    mender-deployments:
-        image: mendersoftware/deployments:master
->>>>>>> 71452ea0
+    #mender-deployments:
+        #image: mendersoftware/deployments:master
 
     mender-gui:
         image: mendersoftware/gui:staging
