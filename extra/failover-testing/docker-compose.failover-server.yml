# This file is basically a merge of docker-compose.yml, docker-compose.demo.yml
# and docker-compose.storage.minio.yml, as they appeared when this file was
# written.

version: '2.1'
services:

    #
    # mender-iot-manager
    #
<<<<<<< HEAD
    mender-azure-iot-manager-2:
        image: mendersoftware/azure-iot-manager:staging
=======
    mender-iot-manager-2:
        image: mendersoftware/iot-manager:mender-master
>>>>>>> 71452ea0
        extends:
            file: common.yml
            service: mender-base
        networks:
            mender-failover:
                aliases:
                    - mender-iot-manager
        depends_on:
            - mender-mongo-2
        labels:
            mender.healthcheck.path: "/api/internal/v1/iot-manager/health"
        command: server --automigrate

    #
    # mender-deployments
    #
    mender-deployments-2:
        image: mendersoftware/deployments:staging
        extends:
            file: common.yml
            service: mender-base
        networks:
            mender-failover:
                aliases:
                    - mender-deployments
        depends_on:
            - mender-mongo-2
        labels:
            mender.healthcheck.path: "/api/internal/v1/deployments/health"
        command: server --automigrate
        volumes:
            - ./cert/cert.crt:/etc/ssl/certs/docker.mender.io.crt
        environment:
            STORAGE_BACKEND_CERT: /etc/ssl/certs/docker.mender.io.crt
            DEPLOYMENTS_AWS_AUTH_KEY: minio
            DEPLOYMENTS_AWS_AUTH_SECRET: minio123
            DEPLOYMENTS_AWS_URI: https://s3.docker.mender.io
        depends_on:
            - mender-mongo-2

    #
    # mender-gui
    #
    mender-gui-2:
        image: mendersoftware/gui:staging
        extends:
            file: common.yml
            service: mender-base
        networks:
            mender-failover:
                aliases:
                    - mender-gui
        environment:
            - GATEWAY_IP
            - INTEGRATION_VERSION
            - MENDER_ARTIFACT_VERSION
            - MENDER_VERSION
            - MENDER_DEB_PACKAGE_VERSION

    #
    # mender-api-gateway
    #
    mender-api-gateway-2:
        image: traefik:v2.5
        extends:
            file: common.yml
            service: mender-base
        # Enables the web UI and tells Traefik to listen to docker
        command: 
            - --accesslog=true
            - --entrypoints.http.address=:80
            - --entrypoints.http.http.redirections.entryPoint.scheme=https
            - --entrypoints.http.http.redirections.entryPoint.to=https
            - --entrypoints.https.address=:443
            - --entryPoints.https.transport.respondingTimeouts.idleTimeout=7200
            - --entryPoints.https.transport.respondingTimeouts.readTimeout=7200
            - --entryPoints.https.transport.respondingTimeouts.writeTimeout=7200
            - --providers.file.directory=/etc/traefik/config
        volumes:
            # So that Traefik can listen to the Docker events
            - /var/run/docker.sock:/var/run/docker.sock:ro
            # Dynamic configuration files
            - ./extra/failover-testing/traefik.yaml:/etc/traefik/config/traefik.yaml:ro
            - ./config/traefik/traefik.middlewares.yaml:/etc/traefik/config/traefik.middlewares.yaml:ro
            - ./config/traefik/traefik.minio.yaml:/etc/traefik/config/traefik.minio.yaml:ro
            - ./config/traefik/traefik.tls.yaml:/etc/traefik/config/traefik.tls.yaml:ro
            - ./cert/cert.crt:/etc/traefik/certs/cert.crt
            - ./cert/private.key:/etc/traefik/certs/private.key

        networks:
            mender:
                aliases:
                    - failover.docker.mender.io
                    - failover.s3.docker.mender.io
            mender-failover:
                aliases:
                    - mender-api-gateway
                    - docker.mender.io
                    - s3.docker.mender.io
        # critical - otherwise nginx may not detect
        # these servers and exits with 'upstream server not found'
        depends_on:
            - mender-device-auth-2
            - mender-gui-2
            - mender-useradm-2
            - mender-inventory-2
        environment:
            STORAGE_URL: ${STORAGE_URL:-s3.docker.mender.io}

    #
    # mender-device-auth
    #
    mender-device-auth-2:
        image: mendersoftware/deviceauth:staging
        command: server --automigrate
        volumes:
            - ./keys/deviceauth/private.key:/etc/deviceauth/rsa/private.pem
        environment:
            DEVICEAUTH_SERVER_PRIV_KEY_PATH: /etc/deviceauth/rsa/private.pem
            DEVICEAUTH_ORCHESTRATOR_ADDR: http://mender-workflows-server:8080/
        extends:
            file: common.yml
            service: mender-base
        networks:
            mender-failover:
                aliases:
                    - mender-device-auth
        depends_on:
            - mender-mongo-2
            - mender-workflows-server-2
        labels:
            mender.healthcheck.path: "/api/internal/v1/devauth/health"

    #
    # mender-inventory
    #
    mender-inventory-2:
        image: mendersoftware/inventory:staging
        extends:
            file: common.yml
            service: mender-base
        networks:
            mender-failover:
                aliases:
                    - mender-inventory
        depends_on:
            - mender-mongo-2
        labels:
            mender.healthcheck.path: "/api/internal/v1/inventory/health"
        command: server --automigrate

    #
    # mender-useradm
    #
    mender-useradm-2:
        image: mendersoftware/useradm:staging
        extends:
            file: common.yml
            service: mender-base
        networks:
            mender-failover:
                aliases:
                    - mender-useradm
        depends_on:
            - mender-mongo-2
        labels:
            mender.healthcheck.path: "/api/internal/v1/useradm/health"
        command: server --automigrate
        volumes:
            - ./keys/useradm/private.key:/etc/useradm/rsa/private.pem
        environment:
            USERADM_SERVER_PRIV_KEY_PATH: /etc/useradm/rsa/private.pem

    #
    # mender-workflows-server
    #
    mender-workflows-server-2:
        image: mendersoftware/workflows:staging
        environment:
            WORKFLOWS_MONGO_URL: mongodb://mender-mongo:27017
        extends:
            file: common.yml
            service: mender-base
        networks:
            mender-failover:
                aliases:
                    - mender-workflows-server
        depends_on:
            - mender-mongo-2
            - mender-nats-2
        labels:
            mender.healthcheck.path: "/health"
        command: server --automigrate

    #
    # mender-workflows-worker
    #
    mender-workflows-worker-2:
        image: mendersoftware/workflows-worker:staging
        command: worker --excluded-workflows generate_artifact
        environment:
            WORKFLOWS_MONGO_URL: mongodb://mender-mongo:27017
        extends:
            file: common.yml
            service: mender-base
        networks:
            mender-failover:
                aliases:
                    - mender-workflows-worker
        depends_on:
            - mender-mongo-2
            - mender-nats-2
        command: worker --automigrate --excluded-workflows generate_artifact

    #
    # mender-create-artifact-worker
    #
    mender-create-artifact-worker-2:
        image: mendersoftware/create-artifact-worker:staging
        extends:
            file: common.yml
            service: mender-base
        environment:
            - WORKFLOWS_MONGO_URL=mongodb://mender-mongo:27017
            - CREATE_ARTIFACT_GATEWAY_URL=https://mender-api-gateway
            - CREATE_ARTIFACT_DEPLOYMENTS_URL=http://mender-deployments:8080
            - CREATE_ARTIFACT_SKIPVERIFY=1
        networks:
            mender-failover:
                aliases:
                    - mender-create-artifact-worker
        depends_on:
            - mender-mongo-2
            - mender-nats-2
        command: --automigrate

    mender-mongo-2:
        image: mongo:4.4
        extends:
            file: common.yml
            service: mender-base
        networks:
            mender-failover:
                aliases:
                    - mongo-tenantadm
                    - mongo-deployments
                    - mongo-device-auth
                    - mongo-inventory
                    - mongo-useradm
                    - mongo-workflows
                    - mender-mongo

    mender-nats-2:
        image: nats:2.6-alpine
        command: -js
        networks:
            mender-failover:
                aliases:
                    - mender-nats

    #
    # minio
    #
    minio-2:
        # DO NOT upgrade this to any version "2021.05" or later.
        # We want to stay on Apache license for now.
        image: minio/minio:RELEASE.2019-04-23T23-50-36Z
        restart: on-failure
        networks:
            mender-failover:
                aliases:
                    - minio.s3.docker.mender.io
                    - minio
        environment:
            MINIO_HTTP_TRACE: /dev/stdout
            MINIO_ACCESS_KEY: minio
            MINIO_SECRET_KEY: minio123
        command: server /export

networks:
    mender-failover:<|MERGE_RESOLUTION|>--- conflicted
+++ resolved
@@ -8,13 +8,8 @@
     #
     # mender-iot-manager
     #
-<<<<<<< HEAD
-    mender-azure-iot-manager-2:
-        image: mendersoftware/azure-iot-manager:staging
-=======
     mender-iot-manager-2:
-        image: mendersoftware/iot-manager:mender-master
->>>>>>> 71452ea0
+        image: mendersoftware/iot-manager:staging
         extends:
             file: common.yml
             service: mender-base
