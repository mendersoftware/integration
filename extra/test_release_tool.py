--- conflicted
+++ resolved
@@ -56,71 +56,6 @@
         return not any(c in non_staging_components for c in content["services"])
 
 
-<<<<<<< HEAD
-@pytest.fixture(scope="function", autouse=True)
-def master_yml_files(request):
-    """Edit all yml files setting them to 'master'/'mender-master' versions
-
-    So that the tests can be run from any branch or with any
-    local changes in the yml files. The files are restored after
-    the test run.
-    """
-
-    docker_files = docker_compose_files_list(INTEGRATION_DIR, "docker")
-    for filename in docker_files:
-        shutil.copyfile(filename, filename + ".bkp")
-    for filename in docker_compose_files_list(INTEGRATION_DIR, "git"):
-        if filename not in docker_files:
-            shutil.copyfile(filename, filename + ".bkp")
-
-    for filename in docker_files:
-        with open(filename) as fd:
-            full_content = "".join(fd.readlines())
-        with open(filename, "w") as fd:
-            fd.write(
-                re.sub(
-                    r"image:\s+(mendersoftware|.*mender\.io)/((?!mender-binary-delta|mender\-client\-.+|mender-artifact|mender-cli).+):.*",
-                    r"image: \g<1>/\g<2>:mender-master",
-                    full_content,
-                )
-            )
-        with open(filename) as fd:
-            full_content = "".join(fd.readlines())
-        with open(filename, "w") as fd:
-            fd.write(
-                re.sub(
-                    r"image:\s+(mendersoftware|.*mender\.io)/(mender-binary-delta|mender\-client\-.+|mender-artifact|mender-cli):.*",
-                    r"image: \g<1>/\g<2>:master",
-                    full_content,
-                )
-            )
-
-    for filename in docker_compose_files_list(INTEGRATION_DIR, "git"):
-        if filename not in docker_files:
-            with open(filename) as fd:
-                full_content = "".join(fd.readlines())
-            with open(filename, "w") as fd:
-                fd.write(
-                    re.sub(
-                        r"image:\s+(mendersoftware|.*mender\.io)/(.+):.*",
-                        r"image: \g<1>/\g<2>:master",
-                        full_content,
-                    )
-                )
-
-    def restore():
-        docker_files = docker_compose_files_list(INTEGRATION_DIR, "docker")
-        for filename in docker_files:
-            os.rename(filename + ".bkp", filename)
-        for filename in docker_compose_files_list(INTEGRATION_DIR, "git"):
-            if filename not in docker_files:
-                os.rename(filename + ".bkp", filename)
-
-    request.addfinalizer(restore)
-
-
-=======
->>>>>>> edc01ce6
 def run_main_assert_result(capsys, args, expect=None):
     testargs = [RELEASE_TOOL] + args
     with patch.object(sys, "argv", testargs):
@@ -155,21 +90,10 @@
     # Querying mender with version-type docker should error, since it maps to
     # multiple containers and we don't know which one to choose.
     run_main_assert_result(capsys, ["--version-of", "mender"], "master")
-<<<<<<< HEAD
-    try:
+    with pytest.raises(Exception):
         run_main_assert_result(
             capsys, ["--version-of", "mender", "--version-type", "docker"], "master"
         )
-    except:
-        pass
-    else:
-        pytest.fail("Expected exception!")
-=======
-    with pytest.raises(Exception):
-        run_main_assert_result(
-            capsys, ["--version-of", "mender", "--version-type", "docker"], "master"
-        )
->>>>>>> edc01ce6
     run_main_assert_result(
         capsys, ["--version-of", "mender", "--version-type", "git"], "master"
     )
@@ -177,23 +101,12 @@
     # For an independent component, it should also error because it doesn't have
     # a Docker image.
     run_main_assert_result(capsys, ["--version-of", "mender-binary-delta"], "master")
-<<<<<<< HEAD
-    try:
-=======
     with pytest.raises(Exception):
->>>>>>> edc01ce6
         run_main_assert_result(
             capsys,
             ["--version-of", "mender-binary-delta", "--version-type", "docker"],
             "master",
         )
-<<<<<<< HEAD
-    except:
-        pass
-    else:
-        pytest.fail("Expected exception!")
-=======
->>>>>>> edc01ce6
     run_main_assert_result(
         capsys,
         ["--version-of", "mender-binary-delta", "--version-type", "git"],
@@ -202,30 +115,6 @@
 
     # For a backend component, it should work for either
     run_main_assert_result(capsys, ["--version-of", "inventory"], "master")
-<<<<<<< HEAD
-    run_main_assert_result(
-        capsys,
-        ["--version-of", "inventory", "--version-type", "docker"],
-        "mender-master",
-    )
-    run_main_assert_result(
-        capsys, ["--version-of", "inventory", "--version-type", "git"], "master"
-    )
-
-    # This cannot be mapped to a single git repo, so it should fail.
-    try:
-        run_main_assert_result(capsys, ["--version-of", "mender-client-qemu"], "master")
-    except:
-        pass
-    else:
-        pytest.fail("Expected exception!")
-    run_main_assert_result(
-        capsys,
-        ["--version-of", "mender-client-qemu", "--version-type", "docker"],
-        "master",
-    )
-    try:
-=======
     run_main_assert_result(
         capsys,
         ["--version-of", "inventory", "--version-type", "docker"],
@@ -244,18 +133,11 @@
         "mender-master",
     )
     with pytest.raises(Exception):
->>>>>>> edc01ce6
         run_main_assert_result(
             capsys,
             ["--version-of", "mender-client-qemu", "--version-type", "git"],
             "master",
         )
-<<<<<<< HEAD
-    except:
-        pass
-    else:
-        pytest.fail("Expected exception!")
-=======
 
     try:
         shutil.copyfile(
@@ -266,7 +148,6 @@
             os.path.join(INTEGRATION_DIR, "docker-compose.yml"),
             os.path.join(INTEGRATION_DIR, "docker-compose.yml.bkp"),
         )
->>>>>>> edc01ce6
 
         # Manually modifying the Git version:
         filename = os.path.join(INTEGRATION_DIR, "git-versions.yml")
@@ -408,7 +289,6 @@
         ["--version-of", "mender", "--in-integration-version", "3.1.0",],
         "3.1.0",
     )
-<<<<<<< HEAD
 
     run_main_assert_result(
         capsys,
@@ -445,88 +325,14 @@
         "master",
     )
 
-    # run_main_assert_result(
-    #     capsys,
-    #     ["--version-of", "mender", "--in-integration-version", "3.1.0..master",],
-    #     "3.1.0..master",
-    # )
-
-    # run_main_assert_result(
-    #     capsys,
-    #     [
-    #         "--version-of",
-    #         "monitor-client",
-    #         "--in-integration-version",
-    #         "3.1.0..master",
-    #     ],
-    #     "1.0.0..master",
-    # )
-
-=======
->>>>>>> edc01ce6
-
-    run_main_assert_result(
-        capsys,
-        ["--version-of", "monitor-client", "--in-integration-version", "3.1.0",],
-        "1.0.0",
-    )
-
-    # Ranges
-    run_main_assert_result(
-        capsys,
-        ["--version-of", "inventory", "--in-integration-version", "3.0.1..3.1.0",],
-        "3.0.0..4.0.0",
-    )
-
-    run_main_assert_result(
-        capsys,
-        [
-            "--version-of",
-            "mender-connect",
-            "--in-integration-version",
-            "3.1.0..master",
-        ],
-        "1.2.0..master",
-    )
-
-    run_main_assert_result(
-        capsys,
-        [
-            "--version-of",
-            "mender-configure-module",
-            "--in-integration-version",
-            "3.1.0..master",
-        ],
-        "master",
-    )
-<<<<<<< HEAD
-    run_main_assert_result(
-        capsys,
-        ["--version-of", "deployments", "--version-type", "docker"],
-        "4.5.6-test",
-    )
-    run_main_assert_result(
-        capsys,
-        ["--version-of", "deployments-enterprise", "--version-type", "docker"],
-        "4.5.6-test",
-=======
-
     run_main_assert_result(
         capsys,
         ["--version-of", "mender", "--in-integration-version", "3.1.0..master",],
         "3.1.0..master",
->>>>>>> edc01ce6
-    )
-
-    run_main_assert_result(
-        capsys, ["--version-of", "deployments", "--version-type", "git"], "4.5.6-test",
-    )
-    run_main_assert_result(
-        capsys,
-<<<<<<< HEAD
-        ["--version-of", "deployments-enterprise", "--version-type", "git"],
-        "4.5.6-test",
-=======
+    )
+
+    run_main_assert_result(
+        capsys,
         [
             "--version-of",
             "monitor-client",
@@ -534,7 +340,6 @@
             "3.1.0..master",
         ],
         "1.0.0..master",
->>>>>>> edc01ce6
     )
 
 
