--- conflicted
+++ resolved
@@ -921,15 +921,10 @@
         del os.environ["TEST_RELEASE_TOOL_LIST_OPEN_SOURCE_ONLY"]
 
 
-<<<<<<< HEAD
 @pytest.mark.skip(reason="don't run in staging")
-def test_generate_release_notes_from_master(request, capsys):
-=======
 def test_generate_release_notes_from_master(request, capsys, is_master):
     if not is_master:
         pytest.skip("This test requires master tags in the docker-compose files.")
-
->>>>>>> be8212f1
     try:
         subprocess.check_call("rm -f release_notes*.txt", shell=True)
 
