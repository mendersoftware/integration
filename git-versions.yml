# This file lists software components that are part of a Mender Open Source release
# which are published with the global Mender product version. The versions here
# therefore point to the internal Git tags/branches. We keep this information as a
# docker-compose YAML file for parsing purposes.
services:

    #
    # backend open source services
    #

    #mender-deployments:
    #    image: mendersoftware/deployments:master

    mender-gui:
        image: mendersoftware/gui:staging

<<<<<<< HEAD
=======
    mender-api-gateway:
        image: mendersoftware/api-gateway:staging

>>>>>>> 0e6e5171
    mender-device-auth:
        image: mendersoftware/deviceauth:staging

    #mender-inventory:
        #image: mendersoftware/inventory:master

    #mender-useradm:
        #image: mendersoftware/useradm:master

    mender-deviceconnect:
        image: mendersoftware/deviceconnect:staging

    mender-deviceconfig:
        image: mendersoftware/deviceconfig:master

    #mender-workflows-server:
        #image: mendersoftware/workflows:master

    #mender-workflows-worker:
        #image: mendersoftware/workflows-worker:master

    mender-create-artifact-worker:
        image: mendersoftware/create-artifact-worker:staging<|MERGE_RESOLUTION|>--- conflicted
+++ resolved
@@ -14,12 +14,6 @@
     mender-gui:
         image: mendersoftware/gui:staging
 
-<<<<<<< HEAD
-=======
-    mender-api-gateway:
-        image: mendersoftware/api-gateway:staging
-
->>>>>>> 0e6e5171
     mender-device-auth:
         image: mendersoftware/deviceauth:staging
 
