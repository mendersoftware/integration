--- conflicted
+++ resolved
@@ -10,28 +10,25 @@
         networks:
             - mender
 
-<<<<<<< HEAD
-=======
     # subsitute services with 'enterprise' versions
     mender-deployments:
-        image: registry.mender.io/mendersoftware/deployments-enterprise:mender-master
+        image: registry.mender.io/mendersoftware/deployments-enterprise:staging
         environment:
             DEPLOYMENTS_ENABLE_AUDIT: 1
 
     mender-inventory:
-        image: registry.mender.io/mendersoftware/inventory-enterprise:mender-master
+        image: registry.mender.io/mendersoftware/inventory-enterprise:staging
 
     mender-workflows-server:
-        image: registry.mender.io/mendersoftware/workflows-enterprise:mender-master
+        image: registry.mender.io/mendersoftware/workflows-enterprise:staging
 
     mender-workflows-worker:
-        image: registry.mender.io/mendersoftware/workflows-enterprise-worker:mender-master
+        image: registry.mender.io/mendersoftware/workflows-enterprise-worker:staging
         environment:
             HAVE_AUDITLOGS: 1
             HAVE_DEVICECONFIG: 1
             DEVICECONFIG_ADDR: "mender-deviceconfig:8080"
 
->>>>>>> 7f6313eb
     # add services
     mender-tenantadm:
         image: registry.mender.io/mendersoftware/tenantadm:staging
@@ -71,7 +68,7 @@
             USERADM_ENABLE_AUDIT: 1
 
     mender-auditlogs:
-        image: registry.mender.io/mendersoftware/auditlogs:mender-master
+        image: registry.mender.io/mendersoftware/auditlogs:staging
         extends:
             file: common.yml
             service: mender-base
@@ -104,7 +101,7 @@
             DEVICECONNECT_ENABLE_AUDIT: 1
 
     mender-devicemonitor:
-        image: registry.mender.io/mendersoftware/devicemonitor:mender-master
+        image: registry.mender.io/mendersoftware/devicemonitor:staging
         command: server --automigrate
         extends:
             file: common.yml
