--- conflicted
+++ resolved
@@ -583,9 +583,6 @@
     if git_version:
         if len(git_components) != 1:
             raise Exception(
-<<<<<<< HEAD
-                f"Component {component.name} (type: {component.type}) can not be mapped to a single git component, so its version is ambiguous"
-=======
                 "Component %s (type: %s) can not be mapped "
                 "to a single git component, so its version is ambiguous. "
                 "Candidates: (%s)"
@@ -594,19 +591,11 @@
                     component.type,
                     ", ".join([c.name for c in git_components]),
                 )
->>>>>>> edc01ce6
             )
         image_name = git_components[0].git()
     else:
         if len(docker_components) != 1:
             raise Exception(
-<<<<<<< HEAD
-                f"Component {component.name} (type: {component.type}) can not be mapped to a single docker component, so its version is ambiguous"
-            )
-        image_name = docker_components[0].docker_image()
-
-    if git_components[0].git() == "integration":
-=======
                 "Component %s (type: %s) can not be mapped "
                 "to a single docker component, so its version is ambiguous. "
                 "Candidates: (%s)"
@@ -619,7 +608,6 @@
         image_name = docker_components[0].docker_image()
 
     if git_version and git_components[0].git() == "integration":
->>>>>>> edc01ce6
         if in_integration_version is not None:
             # Just return the supplied version string.
             return in_integration_version
@@ -705,17 +693,6 @@
 def do_version_of(args):
     """Process --version-of argument."""
 
-<<<<<<< HEAD
-    comp = None
-    try:
-        Component.set_integration_version(args.in_integration_version)
-        comp = Component.get_component_of_any_type(args.version_of)
-    except KeyError:
-        print("Unrecognized repository: %s" % args.version_of)
-        sys.exit(1)
-
-=======
->>>>>>> edc01ce6
     assert args.version_type in ["docker", "git"], (
         "%s is not a valid name type!" % args.version_type
     )
